<?xml version='1.0'?>
<mavlink>
     <version>3</version>
     <dialect>0</dialect>
     <enums>
          <enum name="MAV_AUTOPILOT">
               <description>Micro air vehicle / autopilot classes. This identifies the individual model.</description>
               <entry value="0" name="MAV_AUTOPILOT_GENERIC">
                    <description>Generic autopilot, full support for everything</description>
               </entry>
               <entry value="1" name="MAV_AUTOPILOT_RESERVED">
                    <description>Reserved for future use.</description>
               </entry>
               <entry value="2" name="MAV_AUTOPILOT_SLUGS">
                    <description>SLUGS autopilot, http://slugsuav.soe.ucsc.edu</description>
               </entry>
               <entry value="3" name="MAV_AUTOPILOT_ARDUPILOTMEGA">
                    <description>ArduPilotMega / ArduCopter, http://diydrones.com</description>
               </entry>
               <entry value="4" name="MAV_AUTOPILOT_OPENPILOT">
                    <description>OpenPilot, http://openpilot.org</description>
               </entry>
               <entry value="5" name="MAV_AUTOPILOT_GENERIC_WAYPOINTS_ONLY">
                    <description>Generic autopilot only supporting simple waypoints</description>
               </entry>
               <entry value="6" name="MAV_AUTOPILOT_GENERIC_WAYPOINTS_AND_SIMPLE_NAVIGATION_ONLY">
                    <description>Generic autopilot supporting waypoints and other simple navigation commands</description>
               </entry>
               <entry value="7" name="MAV_AUTOPILOT_GENERIC_MISSION_FULL">
                    <description>Generic autopilot supporting the full mission command set</description>
               </entry>
               <entry value="8" name="MAV_AUTOPILOT_INVALID">
                    <description>No valid autopilot, e.g. a GCS or other MAVLink component</description>
               </entry>
               <entry value="9" name="MAV_AUTOPILOT_PPZ">
                    <description>PPZ UAV - http://nongnu.org/paparazzi</description>
               </entry>
               <entry value="10" name="MAV_AUTOPILOT_UDB">
                    <description>UAV Dev Board</description>
               </entry>
               <entry value="11" name="MAV_AUTOPILOT_FP">
                    <description>FlexiPilot</description>
               </entry>
               <entry value="12" name="MAV_AUTOPILOT_PX4">
                   <description>PX4 Autopilot - http://pixhawk.ethz.ch/px4/</description>
               </entry>
               <entry value="13" name="MAV_AUTOPILOT_SMACCMPILOT">
                   <description>SMACCMPilot - http://smaccmpilot.org</description>
               </entry>
               <entry value="14" name="MAV_AUTOPILOT_AUTOQUAD">
                    <description>AutoQuad -- http://autoquad.org</description>
               </entry>
               <entry value="15" name="MAV_AUTOPILOT_ARMAZILA">
                    <description>Armazila -- http://armazila.com</description>
               </entry>
               <entry value="16" name="MAV_AUTOPILOT_AEROB">
                    <description>Aerob -- http://aerob.ru</description>
               </entry>
               <entry value="17" name="MAV_AUTOPILOT_ASLUAV">
                    <description>ASLUAV autopilot -- http://www.asl.ethz.ch</description>
               </entry>
          </enum>
          <enum name="MAV_TYPE">
               <entry value="0" name="MAV_TYPE_GENERIC">
                    <description>Generic micro air vehicle.</description>
               </entry>
               <entry value="1" name="MAV_TYPE_FIXED_WING">
                    <description>Fixed wing aircraft.</description>
               </entry>
               <entry value="2" name="MAV_TYPE_QUADROTOR">
                    <description>Quadrotor</description>
               </entry>
               <entry value="3" name="MAV_TYPE_COAXIAL">
                    <description>Coaxial helicopter</description>
               </entry>
               <entry value="4" name="MAV_TYPE_HELICOPTER">
                    <description>Normal helicopter with tail rotor.</description>
               </entry>
               <entry value="5" name="MAV_TYPE_ANTENNA_TRACKER">
                    <description>Ground installation</description>
               </entry>
               <entry value="6" name="MAV_TYPE_GCS">
                    <description>Operator control unit / ground control station</description>
               </entry>
               <entry value="7" name="MAV_TYPE_AIRSHIP">
                    <description>Airship, controlled</description>
               </entry>
               <entry value="8" name="MAV_TYPE_FREE_BALLOON">
                    <description>Free balloon, uncontrolled</description>
               </entry>
               <entry value="9" name="MAV_TYPE_ROCKET">
                    <description>Rocket</description>
               </entry>
               <entry value="10" name="MAV_TYPE_GROUND_ROVER">
                    <description>Ground rover</description>
               </entry>
               <entry value="11" name="MAV_TYPE_SURFACE_BOAT">
                    <description>Surface vessel, boat, ship</description>
               </entry>
               <entry value="12" name="MAV_TYPE_SUBMARINE">
                    <description>Submarine</description>
               </entry>
               <entry value="13" name="MAV_TYPE_HEXAROTOR">
                    <description>Hexarotor</description>
               </entry>
               <entry value="14" name="MAV_TYPE_OCTOROTOR">
                    <description>Octorotor</description>
               </entry>
               <entry value="15" name="MAV_TYPE_TRICOPTER">
                    <description>Tricopter</description>
               </entry>
               <entry value="16" name="MAV_TYPE_FLAPPING_WING">
                    <description>Flapping wing</description>
               </entry>
               <entry value="17" name="MAV_TYPE_KITE">
                    <description>Kite</description>
               </entry>
               <entry value="18" name="MAV_TYPE_ONBOARD_CONTROLLER">
                    <description>Onboard companion controller</description>
               </entry>
               <entry value="19" name="MAV_TYPE_VTOL_DUOROTOR">
                    <description>Two-rotor VTOL using control surfaces in vertical operation in addition. Tailsitter.</description>
               </entry>
               <entry value="20" name="MAV_TYPE_VTOL_QUADROTOR">
                    <description>Quad-rotor VTOL using a V-shaped quad config in vertical operation. Tailsitter.</description>
               </entry>
               <entry value="21" name="MAV_TYPE_VTOL_TILTROTOR">
                    <description>Tiltrotor VTOL</description>
               </entry>
               <!-- Entries up to 25 reserved for other VTOL airframes -->
               <entry value="22" name="MAV_TYPE_VTOL_RESERVED2">
                    <description>VTOL reserved 2</description>
               </entry>
               <entry value="23" name="MAV_TYPE_VTOL_RESERVED3">
                    <description>VTOL reserved 3</description>
               </entry>
               <entry value="24" name="MAV_TYPE_VTOL_RESERVED4">
                    <description>VTOL reserved 4</description>
               </entry>
               <entry value="25" name="MAV_TYPE_VTOL_RESERVED5">
                    <description>VTOL reserved 5</description>
               </entry>
               <entry value="26" name="MAV_TYPE_GIMBAL">
                    <description>Onboard gimbal</description>
               </entry>
               <entry value="27" name="MAV_TYPE_ADSB">
                    <description>Onboard ADSB peripheral</description>
               </entry>
          </enum>
          <enum name="FIRMWARE_VERSION_TYPE">
              <description>These values define the type of firmware release.  These values indicate the first version or release of this type.  For example the first alpha release would be 64, the second would be 65.</description>
              <entry value="0" name="FIRMWARE_VERSION_TYPE_DEV">
                  <description>development release</description>
              </entry>
              <entry value="64" name="FIRMWARE_VERSION_TYPE_ALPHA">
                  <description>alpha release</description>
              </entry>
              <entry value="128" name="FIRMWARE_VERSION_TYPE_BETA">
                  <description>beta release</description>
              </entry>
              <entry value="192" name="FIRMWARE_VERSION_TYPE_RC">
                  <description>release candidate</description>
              </entry>
              <entry value="255" name="FIRMWARE_VERSION_TYPE_OFFICIAL">
                  <description>official stable release</description>
              </entry>
          </enum>
          <!-- WARNING: MAV_ACTION Enum is no longer supported - has been removed. Please use MAV_CMD -->
          <enum name="MAV_MODE_FLAG">
                <description>These flags encode the MAV mode.</description>
                <entry value="128" name="MAV_MODE_FLAG_SAFETY_ARMED">
                     <description>0b10000000 MAV safety set to armed. Motors are enabled / running / can start. Ready to fly. Additional note: this flag is to be ignore when sent in the command MAV_CMD_DO_SET_MODE and MAV_CMD_COMPONENT_ARM_DISARM shall be used instead. The flag can still be used to report the armed state.</description>
                </entry>
                <entry value="64" name="MAV_MODE_FLAG_MANUAL_INPUT_ENABLED">
                     <description>0b01000000 remote control input is enabled.</description>
                </entry>
                <entry value="32" name="MAV_MODE_FLAG_HIL_ENABLED">
                      <description>0b00100000 hardware in the loop simulation. All motors / actuators are blocked, but internal software is full operational.</description>
                </entry>
                <entry value="16" name="MAV_MODE_FLAG_STABILIZE_ENABLED">
                     <description>0b00010000 system stabilizes electronically its attitude (and optionally position). It needs however further control inputs to move around.</description>
                </entry>
                <entry value="8" name="MAV_MODE_FLAG_GUIDED_ENABLED">
                     <description>0b00001000 guided mode enabled, system flies MISSIONs / mission items.</description>
                </entry>
                <entry value="4" name="MAV_MODE_FLAG_AUTO_ENABLED">
                     <description>0b00000100 autonomous mode enabled, system finds its own goal positions. Guided flag can be set or not, depends on the actual implementation.</description>
                </entry>
                <entry value="2" name="MAV_MODE_FLAG_TEST_ENABLED">
                     <description>0b00000010 system has a test mode enabled. This flag is intended for temporary system tests and should not be used for stable implementations.</description>
                </entry>
                <entry value="1" name="MAV_MODE_FLAG_CUSTOM_MODE_ENABLED">
                     <description>0b00000001 Reserved for future use.</description>
                </entry>
          </enum>
          <enum name="MAV_MODE_FLAG_DECODE_POSITION">
               <description>These values encode the bit positions of the decode position. These values can be used to read the value of a flag bit by combining the base_mode variable with AND with the flag position value. The result will be either 0 or 1, depending on if the flag is set or not.</description>
                <entry value="128" name="MAV_MODE_FLAG_DECODE_POSITION_SAFETY">
                     <description>First bit:  10000000</description>
                </entry>
                <entry value="64" name="MAV_MODE_FLAG_DECODE_POSITION_MANUAL">
                     <description>Second bit: 01000000</description>
                </entry>
                <entry value="32" name="MAV_MODE_FLAG_DECODE_POSITION_HIL">
                     <description>Third bit:  00100000</description>
                </entry>
                <entry value="16" name="MAV_MODE_FLAG_DECODE_POSITION_STABILIZE">
                     <description>Fourth bit: 00010000</description>
                </entry>
                <entry value="8" name="MAV_MODE_FLAG_DECODE_POSITION_GUIDED">
                     <description>Fifth bit:  00001000</description>
                </entry>
                <entry value="4" name="MAV_MODE_FLAG_DECODE_POSITION_AUTO">
                     <description>Sixt bit:   00000100</description>
                </entry>
                <entry value="2" name="MAV_MODE_FLAG_DECODE_POSITION_TEST">
                     <description>Seventh bit: 00000010</description>
                </entry>
                <entry value="1" name="MAV_MODE_FLAG_DECODE_POSITION_CUSTOM_MODE">
                     <description>Eighth bit: 00000001</description>
                </entry>
          </enum>
          <enum name="MAV_GOTO">
               <description>Override command, pauses current mission execution and moves immediately to a position</description>
               <entry value="0" name="MAV_GOTO_DO_HOLD">
                    <description>Hold at the current position.</description>
               </entry>
               <entry value="1" name="MAV_GOTO_DO_CONTINUE">
                    <description>Continue with the next item in mission execution.</description>
               </entry>
               <entry value="2" name="MAV_GOTO_HOLD_AT_CURRENT_POSITION">
                    <description>Hold at the current position of the system</description>
               </entry>
               <entry value="3" name="MAV_GOTO_HOLD_AT_SPECIFIED_POSITION">
                    <description>Hold at the position specified in the parameters of the DO_HOLD action</description>
               </entry>
          </enum>
          <enum name="MAV_MODE">
               <description>These defines are predefined OR-combined mode flags. There is no need to use values from this enum, but it
               simplifies the use of the mode flags. Note that manual input is enabled in all modes as a safety override.</description>
               <entry value="0" name="MAV_MODE_PREFLIGHT">
                    <description>System is not ready to fly, booting, calibrating, etc. No flag is set.</description>
               </entry>
               <entry value="80" name="MAV_MODE_STABILIZE_DISARMED">
                    <description>System is allowed to be active, under assisted RC control.</description>
               </entry>
               <entry value="208" name="MAV_MODE_STABILIZE_ARMED">
                    <description>System is allowed to be active, under assisted RC control.</description>
               </entry>
               <entry value="64" name="MAV_MODE_MANUAL_DISARMED">
                    <description>System is allowed to be active, under manual (RC) control, no stabilization</description>
               </entry>
               <entry value="192" name="MAV_MODE_MANUAL_ARMED">
                    <description>System is allowed to be active, under manual (RC) control, no stabilization</description>
               </entry>
               <entry value="88" name="MAV_MODE_GUIDED_DISARMED">
                    <description>System is allowed to be active, under autonomous control, manual setpoint</description>
               </entry>
               <entry value="216" name="MAV_MODE_GUIDED_ARMED">
                    <description>System is allowed to be active, under autonomous control, manual setpoint</description>
               </entry>
               <entry value="92" name="MAV_MODE_AUTO_DISARMED">
                    <description>System is allowed to be active, under autonomous control and navigation (the trajectory is decided onboard and not pre-programmed by MISSIONs)</description>
               </entry>
               <entry value="220" name="MAV_MODE_AUTO_ARMED">
                    <description>System is allowed to be active, under autonomous control and navigation (the trajectory is decided onboard and not pre-programmed by MISSIONs)</description>
               </entry>
               <entry value="66" name="MAV_MODE_TEST_DISARMED">
                    <description>UNDEFINED mode. This solely depends on the autopilot - use with caution, intended for developers only.</description>
               </entry>
               <entry value="194" name="MAV_MODE_TEST_ARMED">
                    <description>UNDEFINED mode. This solely depends on the autopilot - use with caution, intended for developers only.</description>
               </entry>
          </enum>
          <enum name="MAV_STATE">
               <entry value="0" name="MAV_STATE_UNINIT">
                    <description>Uninitialized system, state is unknown.</description>
               </entry>
               <entry name="MAV_STATE_BOOT">
                    <description>System is booting up.</description>
               </entry>
               <entry name="MAV_STATE_CALIBRATING">
                    <description>System is calibrating and not flight-ready.</description>
               </entry>
               <entry name="MAV_STATE_STANDBY">
                    <description>System is grounded and on standby. It can be launched any time.</description>
               </entry>
               <entry name="MAV_STATE_ACTIVE">
                    <description>System is active and might be already airborne. Motors are engaged.</description>
               </entry>
               <entry name="MAV_STATE_CRITICAL">
                    <description>System is in a non-normal flight mode. It can however still navigate.</description>
               </entry>
               <entry name="MAV_STATE_EMERGENCY">
                    <description>System is in a non-normal flight mode. It lost control over parts or over the whole airframe. It is in mayday and going down.</description>
               </entry>
               <entry name="MAV_STATE_POWEROFF">
                    <description>System just initialized its power-down sequence, will shut down now.</description>
               </entry>
          </enum>
          <enum name="MAV_COMPONENT">
               <entry value="0" name="MAV_COMP_ID_ALL">
                    <description/>
               </entry>
               <entry value="220" name="MAV_COMP_ID_GPS">
                    <description/>
               </entry>
               <entry value="190" name="MAV_COMP_ID_MISSIONPLANNER">
                    <description/>
               </entry>
               <entry value="195" name="MAV_COMP_ID_PATHPLANNER">
                    <description/>
               </entry>
               <entry value="180" name="MAV_COMP_ID_MAPPER">
                    <description/>
               </entry>
               <entry value="100" name="MAV_COMP_ID_CAMERA">
                    <description/>
               </entry>
               <entry value="200" name="MAV_COMP_ID_IMU">
                    <description/>
               </entry>
               <entry value="201" name="MAV_COMP_ID_IMU_2">
                    <description/>
               </entry>
               <entry value="202" name="MAV_COMP_ID_IMU_3">
                    <description/>
               </entry>
               <entry value="240" name="MAV_COMP_ID_UDP_BRIDGE">
                    <description/>
               </entry>
               <entry value="241" name="MAV_COMP_ID_UART_BRIDGE">
                    <description/>
               </entry>
               <entry value="250" name="MAV_COMP_ID_SYSTEM_CONTROL">
                    <description/>
               </entry>
               <entry value="140" name="MAV_COMP_ID_SERVO1">
                    <description/>
               </entry>
               <entry value="141" name="MAV_COMP_ID_SERVO2">
                    <description/>
               </entry>
               <entry value="142" name="MAV_COMP_ID_SERVO3">
                    <description/>
               </entry>
               <entry value="143" name="MAV_COMP_ID_SERVO4">
                    <description/>
               </entry>
               <entry value="144" name="MAV_COMP_ID_SERVO5">
                    <description/>
               </entry>
               <entry value="145" name="MAV_COMP_ID_SERVO6">
                    <description/>
               </entry>
               <entry value="146" name="MAV_COMP_ID_SERVO7">
                    <description/>
               </entry>
               <entry value="147" name="MAV_COMP_ID_SERVO8">
                    <description/>
               </entry>
               <entry value="148" name="MAV_COMP_ID_SERVO9">
                    <description/>
               </entry>
               <entry value="149" name="MAV_COMP_ID_SERVO10">
                    <description/>
               </entry>
               <entry value="150" name="MAV_COMP_ID_SERVO11">
                    <description/>
               </entry>
               <entry value="151" name="MAV_COMP_ID_SERVO12">
                    <description/>
               </entry>
               <entry value="152" name="MAV_COMP_ID_SERVO13">
                    <description/>
               </entry>
               <entry value="153" name="MAV_COMP_ID_SERVO14">
                    <description/>
               </entry>
               <entry value="154" name="MAV_COMP_ID_GIMBAL">
                    <description/>
               </entry>
               <entry value="155" name="MAV_COMP_ID_LOG">
                    <description/>
               </entry>
               <entry value="156" name="MAV_COMP_ID_ADSB">
                    <description/>
               </entry>
               <entry value="157" name="MAV_COMP_ID_OSD">
                    <description>On Screen Display (OSD) devices for video links</description>
               </entry>
               <entry value="158" name="MAV_COMP_ID_PERIPHERAL">
                    <description>Generic autopilot peripheral component ID. Meant for devices that do not implement the parameter sub-protocol</description>
               </entry>
               <entry value="159" name="MAV_COMP_ID_QX1_GIMBAL">
                    <description/>
               </entry>
          </enum>
          <enum name="MAV_SYS_STATUS_SENSOR">
               <description>These encode the sensors whose status is sent as part of the SYS_STATUS message.</description>
               <entry value="1" name="MAV_SYS_STATUS_SENSOR_3D_GYRO">
                    <description>0x01 3D gyro</description>
               </entry>
               <entry value="2" name="MAV_SYS_STATUS_SENSOR_3D_ACCEL">
                    <description>0x02 3D accelerometer</description>
               </entry>
               <entry value="4" name="MAV_SYS_STATUS_SENSOR_3D_MAG">
                    <description>0x04 3D magnetometer</description>
               </entry>
               <entry value="8" name="MAV_SYS_STATUS_SENSOR_ABSOLUTE_PRESSURE">
                    <description>0x08 absolute pressure</description>
               </entry>
               <entry value="16" name="MAV_SYS_STATUS_SENSOR_DIFFERENTIAL_PRESSURE">
                    <description>0x10 differential pressure</description>
               </entry>
               <entry value="32" name="MAV_SYS_STATUS_SENSOR_GPS">
                    <description>0x20 GPS</description>
               </entry>
               <entry value="64" name="MAV_SYS_STATUS_SENSOR_OPTICAL_FLOW">
                    <description>0x40 optical flow</description>
               </entry>
               <entry value="128" name="MAV_SYS_STATUS_SENSOR_VISION_POSITION">
                    <description>0x80 computer vision position</description>
               </entry>
               <entry value="256" name="MAV_SYS_STATUS_SENSOR_LASER_POSITION">
                    <description>0x100 laser based position</description>
               </entry>
               <entry value="512" name="MAV_SYS_STATUS_SENSOR_EXTERNAL_GROUND_TRUTH">
                    <description>0x200 external ground truth (Vicon or Leica)</description>
               </entry>
               <entry value="1024" name="MAV_SYS_STATUS_SENSOR_ANGULAR_RATE_CONTROL">
                    <description>0x400 3D angular rate control</description>
               </entry>
               <entry value="2048" name="MAV_SYS_STATUS_SENSOR_ATTITUDE_STABILIZATION">
                    <description>0x800 attitude stabilization</description>
               </entry>
               <entry value="4096" name="MAV_SYS_STATUS_SENSOR_YAW_POSITION">
                    <description>0x1000 yaw position</description>
               </entry>
               <entry value="8192" name="MAV_SYS_STATUS_SENSOR_Z_ALTITUDE_CONTROL">
                    <description>0x2000 z/altitude control</description>
               </entry>
               <entry value="16384" name="MAV_SYS_STATUS_SENSOR_XY_POSITION_CONTROL">
                    <description>0x4000 x/y position control</description>
               </entry>
               <entry value="32768" name="MAV_SYS_STATUS_SENSOR_MOTOR_OUTPUTS">
                    <description>0x8000 motor outputs / control</description>
               </entry>
               <entry value="65536" name="MAV_SYS_STATUS_SENSOR_RC_RECEIVER">
                    <description>0x10000 rc receiver</description>
               </entry>
               <entry value="131072" name="MAV_SYS_STATUS_SENSOR_3D_GYRO2">
                    <description>0x20000 2nd 3D gyro</description>
               </entry>
               <entry value="262144" name="MAV_SYS_STATUS_SENSOR_3D_ACCEL2">
                    <description>0x40000 2nd 3D accelerometer</description>
               </entry>
               <entry value="524288" name="MAV_SYS_STATUS_SENSOR_3D_MAG2">
                    <description>0x80000 2nd 3D magnetometer</description>
               </entry>
               <entry value="1048576" name="MAV_SYS_STATUS_GEOFENCE">
                    <description>0x100000 geofence</description>
               </entry>
               <entry value="2097152" name="MAV_SYS_STATUS_AHRS">
                    <description>0x200000 AHRS subsystem health</description>
               </entry>
               <entry value="4194304" name="MAV_SYS_STATUS_TERRAIN">
                    <description>0x400000 Terrain subsystem health</description>
               </entry>
               <entry value="8388608" name="MAV_SYS_STATUS_REVERSE_MOTOR">
                    <description>0x800000 Motors are reversed</description>
               </entry>
               <entry value="16777216" name="MAV_SYS_STATUS_LOGGING">
                    <description>0x1000000 Logging</description>
               </entry>
          </enum>
          <enum name="MAV_FRAME">
               <entry value="0" name="MAV_FRAME_GLOBAL">
                    <description>Global coordinate frame, WGS84 coordinate system. First value / x: latitude, second value / y: longitude, third value / z: positive altitude over mean sea level (MSL)</description>
               </entry>
               <entry value="1" name="MAV_FRAME_LOCAL_NED">
                    <description>Local coordinate frame, Z-up (x: north, y: east, z: down).</description>
               </entry>
               <entry value="2" name="MAV_FRAME_MISSION">
                    <description>NOT a coordinate frame, indicates a mission command.</description>
               </entry>
               <entry value="3" name="MAV_FRAME_GLOBAL_RELATIVE_ALT">
                    <description>Global coordinate frame, WGS84 coordinate system, relative altitude over ground with respect to the home position. First value / x: latitude, second value / y: longitude, third value / z: positive altitude with 0 being at the altitude of the home location.</description>
               </entry>
               <entry value="4" name="MAV_FRAME_LOCAL_ENU">
                    <description>Local coordinate frame, Z-down (x: east, y: north, z: up)</description>
               </entry>
               <entry value="5" name="MAV_FRAME_GLOBAL_INT">
                   <description>Global coordinate frame, WGS84 coordinate system. First value / x: latitude in degrees*1.0e-7, second value / y: longitude in degrees*1.0e-7, third value / z: positive altitude over mean sea level (MSL)</description>
               </entry>
               <entry value="6" name="MAV_FRAME_GLOBAL_RELATIVE_ALT_INT">
                   <description>Global coordinate frame, WGS84 coordinate system, relative altitude over ground with respect to the home position. First value / x: latitude in degrees*10e-7, second value / y: longitude in degrees*10e-7, third value / z: positive altitude with 0 being at the altitude of the home location.</description>
               </entry>
               <entry value="7" name="MAV_FRAME_LOCAL_OFFSET_NED">
                   <description>Offset to the current local frame. Anything expressed in this frame should be added to the current local frame position.</description>
               </entry>
               <entry value="8" name="MAV_FRAME_BODY_NED">
                   <description>Setpoint in body NED frame. This makes sense if all position control is externalized - e.g. useful to command 2 m/s^2 acceleration to the right.</description>
               </entry>
               <entry value="9" name="MAV_FRAME_BODY_OFFSET_NED">
                   <description>Offset in body NED frame. This makes sense if adding setpoints to the current flight path, to avoid an obstacle - e.g. useful to command 2 m/s^2 acceleration to the east.</description>
               </entry>
               <entry value="10" name="MAV_FRAME_GLOBAL_TERRAIN_ALT">
                   <description>Global coordinate frame with above terrain level altitude. WGS84 coordinate system, relative altitude over terrain with respect to the waypoint coordinate. First value / x: latitude in degrees, second value / y: longitude in degrees, third value / z: positive altitude in meters with 0 being at ground level in terrain model.</description>
               </entry>
               <entry value="11" name="MAV_FRAME_GLOBAL_TERRAIN_ALT_INT">
                   <description>Global coordinate frame with above terrain level altitude. WGS84 coordinate system, relative altitude over terrain with respect to the waypoint coordinate. First value / x: latitude in degrees*10e-7, second value / y: longitude in degrees*10e-7, third value / z: positive altitude in meters with 0 being at ground level in terrain model.</description>
               </entry>
          </enum>
          <enum name="MAVLINK_DATA_STREAM_TYPE">
               <entry name="MAVLINK_DATA_STREAM_IMG_JPEG">
                    <description/>
               </entry>
               <entry name="MAVLINK_DATA_STREAM_IMG_BMP">
                    <description/>
               </entry>
               <entry name="MAVLINK_DATA_STREAM_IMG_RAW8U">
                    <description/>
               </entry>
               <entry name="MAVLINK_DATA_STREAM_IMG_RAW32U">
                    <description/>
               </entry>
               <entry name="MAVLINK_DATA_STREAM_IMG_PGM">
                    <description/>
               </entry>
               <entry name="MAVLINK_DATA_STREAM_IMG_PNG">
                    <description/>
               </entry>
          </enum>
          <!-- fenced mode enums -->
          <enum name="FENCE_ACTION">
              <entry name="FENCE_ACTION_NONE" value="0">
                  <description>Disable fenced mode</description>
              </entry>
              <entry name="FENCE_ACTION_GUIDED" value="1">
                  <description>Switched to guided mode to return point (fence point 0)</description>
              </entry>
              <entry name="FENCE_ACTION_REPORT" value="2">
                  <description>Report fence breach, but don't take action</description>
              </entry>
              <entry name="FENCE_ACTION_GUIDED_THR_PASS" value="3">
                  <description>Switched to guided mode to return point (fence point 0) with manual throttle control</description>
              </entry>
              <entry name="FENCE_ACTION_RTL" value="4">
                  <description>Switch to RTL (return to launch) mode and head for the return point.</description>
              </entry>
          </enum>

          <enum name="FENCE_BREACH">
              <entry name="FENCE_BREACH_NONE" value="0">
                  <description>No last fence breach</description>
              </entry>
              <entry name="FENCE_BREACH_MINALT" value="1">
                  <description>Breached minimum altitude</description>
              </entry>
              <entry name="FENCE_BREACH_MAXALT" value="2">
                  <description>Breached maximum altitude</description>
              </entry>
              <entry name="FENCE_BREACH_BOUNDARY" value="3">
                  <description>Breached fence boundary</description>
              </entry>
          </enum>
          <!-- Camera Mount mode Enumeration -->
          <enum name="MAV_MOUNT_MODE">
              <description>Enumeration of possible mount operation modes</description>
              <entry name="MAV_MOUNT_MODE_RETRACT" value="0"><description>Load and keep safe position (Roll,Pitch,Yaw) from permant memory and stop stabilization</description></entry>
              <entry name="MAV_MOUNT_MODE_NEUTRAL" value="1"><description>Load and keep neutral position (Roll,Pitch,Yaw) from permanent memory.</description></entry>
              <entry name="MAV_MOUNT_MODE_MAVLINK_TARGETING" value="2"><description>Load neutral position and start MAVLink Roll,Pitch,Yaw control with stabilization</description></entry>
              <entry name="MAV_MOUNT_MODE_RC_TARGETING" value="3"><description>Load neutral position and start RC Roll,Pitch,Yaw control with stabilization</description></entry>
              <entry name="MAV_MOUNT_MODE_GPS_POINT" value="4"><description>Load neutral position and start to point to Lat,Lon,Alt</description></entry>
          </enum>
          <enum name="MAV_CMD">
               <description>Commands to be executed by the MAV. They can be executed on user request, or as part of a mission script. If the action is used in a mission, the parameter mapping to the waypoint/mission message is as follows: Param 1, Param 2, Param 3, Param 4, X: Param 5, Y:Param 6, Z:Param 7. This command list is similar what ARINC 424 is for commercial aircraft: A data format how to interpret waypoint/mission data.</description>
               <entry value="16" name="MAV_CMD_NAV_WAYPOINT">
                    <description>Navigate to MISSION.</description>
                    <param index="1">Hold time in decimal seconds. (ignored by fixed wing, time to stay at MISSION for rotary wing)</param>
                    <param index="2">Acceptance radius in meters (if the sphere with this radius is hit, the MISSION counts as reached)</param>
                    <param index="3">0 to pass through the WP, if > 0 radius in meters to pass by WP. Positive value for clockwise orbit, negative value for counter-clockwise orbit. Allows trajectory control.</param>
                    <param index="4">Desired yaw angle at MISSION (rotary wing)</param>
                    <param index="5">Latitude</param>
                    <param index="6">Longitude</param>
                    <param index="7">Altitude</param>
               </entry>
               <entry value="17" name="MAV_CMD_NAV_LOITER_UNLIM">
                    <description>Loiter around this MISSION an unlimited amount of time</description>
                    <param index="1">Empty</param>
                    <param index="2">Empty</param>
                    <param index="3">Radius around MISSION, in meters. If positive loiter clockwise, else counter-clockwise</param>
                    <param index="4">Desired yaw angle.</param>
                    <param index="5">Latitude</param>
                    <param index="6">Longitude</param>
                    <param index="7">Altitude</param>
               </entry>
               <entry value="18" name="MAV_CMD_NAV_LOITER_TURNS">
                    <description>Loiter around this MISSION for X turns</description>
                    <param index="1">Turns</param>
                    <param index="2">Empty</param>
                    <param index="3">Radius around MISSION, in meters. If positive loiter clockwise, else counter-clockwise</param>
                    <param index="4">Forward moving aircraft this sets exit xtrack location: 0 for center of loiter wp, 1 for exit location. Else, this is desired yaw angle</param>
                    <param index="5">Latitude</param>
                    <param index="6">Longitude</param>
                    <param index="7">Altitude</param>
               </entry>
               <entry value="19" name="MAV_CMD_NAV_LOITER_TIME">
                    <description>Loiter around this MISSION for X seconds</description>
                    <param index="1">Seconds (decimal)</param>
                    <param index="2">Empty</param>
                    <param index="3">Radius around MISSION, in meters. If positive loiter clockwise, else counter-clockwise</param>
                    <param index="4">Forward moving aircraft this sets exit xtrack location: 0 for center of loiter wp, 1 for exit location. Else, this is desired yaw angle</param>
                    <param index="5">Latitude</param>
                    <param index="6">Longitude</param>
                    <param index="7">Altitude</param>
               </entry>
               <entry value="20" name="MAV_CMD_NAV_RETURN_TO_LAUNCH">
                    <description>Return to launch location</description>
                    <param index="1">Empty</param>
                    <param index="2">Empty</param>
                    <param index="3">Empty</param>
                    <param index="4">Empty</param>
                    <param index="5">Empty</param>
                    <param index="6">Empty</param>
                    <param index="7">Empty</param>
               </entry>
               <entry value="21" name="MAV_CMD_NAV_LAND">
                    <description>Land at location</description>
                    <param index="1">Abort Alt</param>
                    <param index="2">Empty</param>
                    <param index="3">Empty</param>
                    <param index="4">Desired yaw angle</param>
                    <param index="5">Latitude</param>
                    <param index="6">Longitude</param>
                    <param index="7">Altitude</param>
               </entry>
               <entry value="22" name="MAV_CMD_NAV_TAKEOFF">
                    <description>Takeoff from ground / hand</description>
                    <param index="1">Minimum pitch (if airspeed sensor present), desired pitch without sensor</param>
                    <param index="2">Empty</param>
                    <param index="3">Empty</param>
                    <param index="4">Yaw angle (if magnetometer present), ignored without magnetometer</param>
                    <param index="5">Latitude</param>
                    <param index="6">Longitude</param>
                    <param index="7">Altitude</param>
               </entry>
               <entry value="23" name="MAV_CMD_NAV_LAND_LOCAL">
                    <description>Land at local position (local frame only)</description>
                    <param index="1">Landing target number (if available)</param>
                    <param index="2">Maximum accepted offset from desired landing position [m] - computed magnitude from spherical coordinates: d = sqrt(x^2 + y^2 + z^2), which gives the maximum accepted distance between the desired landing position and the position where the vehicle is about to land</param>
                    <param index="3">Landing descend rate [ms^-1]</param>
                    <param index="4">Desired yaw angle [rad]</param>
                    <param index="5">Y-axis position [m]</param>
                    <param index="6">X-axis position [m]</param>
                    <param index="7">Z-axis / ground level position [m]</param>
               </entry>
               <entry value="24" name="MAV_CMD_NAV_TAKEOFF_LOCAL">
                    <description>Takeoff from local position (local frame only)</description>
                    <param index="1">Minimum pitch (if airspeed sensor present), desired pitch without sensor [rad]</param>
                    <param index="2">Empty</param>
                    <param index="3">Takeoff ascend rate [ms^-1]</param>
                    <param index="4">Yaw angle [rad] (if magnetometer or another yaw estimation source present), ignored without one of these</param>
                    <param index="5">Y-axis position [m]</param>
                    <param index="6">X-axis position [m]</param>
                    <param index="7">Z-axis position [m]</param>
               </entry>
               <entry value="25" name="MAV_CMD_NAV_FOLLOW">
                    <description>Vehicle following, i.e. this waypoint represents the position of a moving vehicle</description>
                    <param index="1">Following logic to use (e.g. loitering or sinusoidal following) - depends on specific autopilot implementation</param>
                    <param index="2">Ground speed of vehicle to be followed</param>
                    <param index="3">Radius around MISSION, in meters. If positive loiter clockwise, else counter-clockwise</param>
                    <param index="4">Desired yaw angle.</param>
                    <param index="5">Latitude</param>
                    <param index="6">Longitude</param>
                    <param index="7">Altitude</param>
               </entry>
               <entry value="30" name="MAV_CMD_NAV_CONTINUE_AND_CHANGE_ALT">
                   <description>Continue on the current course and climb/descend to specified altitude.  When the altitude is reached continue to the next command (i.e., don't proceed to the next command until the desired altitude is reached.</description>
                   <param index="1">Climb or Descend (0 = Neutral, command completes when within 5m of this command's altitude, 1 = Climbing, command completes when at or above this command's altitude, 2 = Descending, command completes when at or below this command's altitude. </param>
                    <param index="2">Empty</param>
                    <param index="3">Empty</param>
                    <param index="4">Empty</param>
                    <param index="5">Empty</param>
                    <param index="6">Empty</param>
                    <param index="7">Desired altitude in meters</param>
               </entry>
                <entry value="31" name="MAV_CMD_NAV_LOITER_TO_ALT">
                    <description>Begin loiter at the specified Latitude and Longitude.  If Lat=Lon=0, then loiter at the current position.  Don't consider the navigation command complete (don't leave loiter) until the altitude has been reached.  Additionally, if the Heading Required parameter is non-zero the  aircraft will not leave the loiter until heading toward the next waypoint. </description>
                    <param index="1">Heading Required (0 = False)</param>
                    <param index="2">Radius in meters. If positive loiter clockwise, negative counter-clockwise, 0 means no change to standard loiter.</param>
                    <param index="3">Empty</param>
                    <param index="4">Forward moving aircraft this sets exit xtrack location: 0 for center of loiter wp, 1 for exit location</param>
                    <param index="5">Latitude</param>
                    <param index="6">Longitude</param>
                    <param index="7">Altitude</param>
               </entry>
               <entry value="32" name="MAV_CMD_DO_FOLLOW">
                    <description>Being following a target</description>
                    <param index="1">System ID (the system ID of the FOLLOW_TARGET beacon). Send 0 to disable follow-me and return to the default position hold mode</param>
                    <param index="2">RESERVED</param>
                    <param index="3">RESERVED</param>
                    <param index="4">altitude flag: 0: Keep current altitude, 1: keep altitude difference to target, 2: go to a fixed altitude above home</param>
                    <param index="5">altitude</param>
                    <param index="6">RESERVED</param>
                    <param index="7">TTL in seconds in which the MAV should go to the default position hold mode after a message rx timeout</param>
               </entry>
               <entry value="33" name="MAV_CMD_DO_FOLLOW_REPOSITION">
                    <description>Reposition the MAV after a follow target command has been sent</description>
                    <param index="1">Camera q1 (where 0 is on the ray from the camera to the tracking device)</param>
                    <param index="2">Camera q2</param>
                    <param index="3">Camera q3</param>
                    <param index="4">Camera q4</param>
                    <param index="5">altitude offset from target (m)</param>
                    <param index="6">X offset from target (m)</param>
                    <param index="7">Y offset from target (m)</param>
               </entry>
               <entry value="80" name="MAV_CMD_NAV_ROI">
                    <description>Sets the region of interest (ROI) for a sensor set or the vehicle itself. This can then be used by the vehicles control system to control the vehicle attitude and the attitude of various sensors such as cameras.</description>
                    <param index="1">Region of intereset mode. (see MAV_ROI enum)</param>
                    <param index="2">MISSION index/ target ID. (see MAV_ROI enum)</param>
                    <param index="3">ROI index (allows a vehicle to manage multiple ROI's)</param>
                    <param index="4">Empty</param>
                    <param index="5">x the location of the fixed ROI (see MAV_FRAME)</param>
                    <param index="6">y</param>
                    <param index="7">z</param>
               </entry>
               <entry value="81" name="MAV_CMD_NAV_PATHPLANNING">
                    <description>Control autonomous path planning on the MAV.</description>
                    <param index="1">0: Disable local obstacle avoidance / local path planning (without resetting map), 1: Enable local path planning, 2: Enable and reset local path planning</param>
                    <param index="2">0: Disable full path planning (without resetting map), 1: Enable, 2: Enable and reset map/occupancy grid, 3: Enable and reset planned route, but not occupancy grid</param>
                    <param index="3">Empty</param>
                    <param index="4">Yaw angle at goal, in compass degrees, [0..360]</param>
                    <param index="5">Latitude/X of goal</param>
                    <param index="6">Longitude/Y of goal</param>
                    <param index="7">Altitude/Z of goal</param>
               </entry>
               <entry value="82" name="MAV_CMD_NAV_SPLINE_WAYPOINT">
                    <description>Navigate to MISSION using a spline path.</description>
                    <param index="1">Hold time in decimal seconds. (ignored by fixed wing, time to stay at MISSION for rotary wing)</param>
                    <param index="2">Empty</param>
                    <param index="3">Empty</param>
                    <param index="4">Empty</param>
                    <param index="5">Latitude/X of goal</param>
                    <param index="6">Longitude/Y of goal</param>
                    <param index="7">Altitude/Z of goal</param>
               </entry>
               <entry value="84" name="MAV_CMD_NAV_VTOL_TAKEOFF">
                    <description>Takeoff from ground using VTOL mode</description>
                    <param index="1">Empty</param>
                    <param index="2">Empty</param>
                    <param index="3">Empty</param>
                    <param index="4">Yaw angle in degrees</param>
                    <param index="5">Latitude</param>
                    <param index="6">Longitude</param>
                    <param index="7">Altitude</param>
               </entry>
               <entry value="85" name="MAV_CMD_NAV_VTOL_LAND">
                    <description>Land using VTOL mode</description>
                    <param index="1">Empty</param>
                    <param index="2">Empty</param>
                    <param index="3">Empty</param>
                    <param index="4">Yaw angle in degrees</param>
                    <param index="5">Latitude</param>
                    <param index="6">Longitude</param>
                    <param index="7">Altitude</param>
               </entry>

               <!-- IDs 90 and 91 are reserved until the end of 2014,
                    as they were used in some conflicting proposals
                    between PX4 and ardupilot and need to be kept
                    unused to prevent errors -->

               <entry value="92" name="MAV_CMD_NAV_GUIDED_ENABLE">
                    <description>hand control over to an external controller</description>
                    <param index="1">On / Off (> 0.5f on)</param>
                    <param index="2">Empty</param>
                    <param index="3">Empty</param>
                    <param index="4">Empty</param>
                    <param index="5">Empty</param>
                    <param index="6">Empty</param>
                    <param index="7">Empty</param>
               </entry>
               <entry value="93" name="MAV_CMD_NAV_DELAY">
                    <description>Delay the next navigation command a number of seconds or until a specified time</description>
                    <param index="1">Delay in seconds (decimal, -1 to enable time-of-day fields)</param>
                    <param index="2">hour (24h format, UTC, -1 to ignore)</param>
                    <param index="3">minute (24h format, UTC, -1 to ignore)</param>
                    <param index="4">second (24h format, UTC)</param>
                    <param index="5">Empty</param>
                    <param index="6">Empty</param>
                    <param index="7">Empty</param>
               </entry>
               <entry value="95" name="MAV_CMD_NAV_LAST">
                    <description>NOP - This command is only used to mark the upper limit of the NAV/ACTION commands in the enumeration</description>
                    <param index="1">Empty</param>
                    <param index="2">Empty</param>
                    <param index="3">Empty</param>
                    <param index="4">Empty</param>
                    <param index="5">Empty</param>
                    <param index="6">Empty</param>
                    <param index="7">Empty</param>
               </entry>
               <entry value="112" name="MAV_CMD_CONDITION_DELAY">
                    <description>Delay mission state machine.</description>
                    <param index="1">Delay in seconds (decimal)</param>
                    <param index="2">Empty</param>
                    <param index="3">Empty</param>
                    <param index="4">Empty</param>
                    <param index="5">Empty</param>
                    <param index="6">Empty</param>
                    <param index="7">Empty</param>
               </entry>
               <entry value="113" name="MAV_CMD_CONDITION_CHANGE_ALT">
                    <description>Ascend/descend at rate.  Delay mission state machine until desired altitude reached.</description>
                    <param index="1">Descent / Ascend rate (m/s)</param>
                    <param index="2">Empty</param>
                    <param index="3">Empty</param>
                    <param index="4">Empty</param>
                    <param index="5">Empty</param>
                    <param index="6">Empty</param>
                    <param index="7">Finish Altitude</param>
               </entry>
               <entry value="114" name="MAV_CMD_CONDITION_DISTANCE">
                    <description>Delay mission state machine until within desired distance of next NAV point.</description>
                    <param index="1">Distance (meters)</param>
                    <param index="2">Empty</param>
                    <param index="3">Empty</param>
                    <param index="4">Empty</param>
                    <param index="5">Empty</param>
                    <param index="6">Empty</param>
                    <param index="7">Empty</param>
               </entry>
               <entry value="115" name="MAV_CMD_CONDITION_YAW">
                    <description>Reach a certain target angle.</description>
                    <param index="1">target angle: [0-360], 0 is north</param>
                    <param index="2">speed during yaw change:[deg per second]</param>
                    <param index="3">direction: negative: counter clockwise, positive: clockwise [-1,1]</param>
                    <param index="4">relative offset or absolute angle: [ 1,0]</param>
                    <param index="5">Empty</param>
                    <param index="6">Empty</param>
                    <param index="7">Empty</param>
               </entry>
               <entry value="159" name="MAV_CMD_CONDITION_LAST">
                    <description>NOP - This command is only used to mark the upper limit of the CONDITION commands in the enumeration</description>
                    <param index="1">Empty</param>
                    <param index="2">Empty</param>
                    <param index="3">Empty</param>
                    <param index="4">Empty</param>
                    <param index="5">Empty</param>
                    <param index="6">Empty</param>
                    <param index="7">Empty</param>
               </entry>
               <entry value="176" name="MAV_CMD_DO_SET_MODE">
                    <description>Set system mode.</description>
                    <param index="1">Mode, as defined by ENUM MAV_MODE</param>
                    <param index="2">Custom mode - this is system specific, please refer to the individual autopilot specifications for details.</param>
                    <param index="3">Custom sub mode - this is system specific, please refer to the individual autopilot specifications for details.</param>
                    <param index="4">Empty</param>
                    <param index="5">Empty</param>
                    <param index="6">Empty</param>
                    <param index="7">Empty</param>
               </entry>
               <entry value="177" name="MAV_CMD_DO_JUMP">
                    <description>Jump to the desired command in the mission list.  Repeat this action only the specified number of times</description>
                    <param index="1">Sequence number</param>
                    <param index="2">Repeat count</param>
                    <param index="3">Empty</param>
                    <param index="4">Empty</param>
                    <param index="5">Empty</param>
                    <param index="6">Empty</param>
                    <param index="7">Empty</param>
               </entry>
               <entry value="178" name="MAV_CMD_DO_CHANGE_SPEED">
                    <description>Change speed and/or throttle set points.</description>
                    <param index="1">Speed type (0=Airspeed, 1=Ground Speed)</param>
                    <param index="2">Speed  (m/s, -1 indicates no change)</param>
                    <param index="3">Throttle  ( Percent, -1 indicates no change)</param>
                    <param index="4">absolute or relative [0,1]</param>
                    <param index="5">Empty</param>
                    <param index="6">Empty</param>
                    <param index="7">Empty</param>
               </entry>
               <entry value="179" name="MAV_CMD_DO_SET_HOME">
                    <description>Changes the home location either to the current location or a specified location.</description>
                    <param index="1">Use current (1=use current location, 0=use specified location)</param>
                    <param index="2">Empty</param>
                    <param index="3">Empty</param>
                    <param index="4">Empty</param>
                    <param index="5">Latitude</param>
                    <param index="6">Longitude</param>
                    <param index="7">Altitude</param>
               </entry>
               <entry value="180" name="MAV_CMD_DO_SET_PARAMETER">
                    <description>Set a system parameter.  Caution!  Use of this command requires knowledge of the numeric enumeration value of the parameter.</description>
                    <param index="1">Parameter number</param>
                    <param index="2">Parameter value</param>
                    <param index="3">Empty</param>
                    <param index="4">Empty</param>
                    <param index="5">Empty</param>
                    <param index="6">Empty</param>
                    <param index="7">Empty</param>
               </entry>
               <entry value="181" name="MAV_CMD_DO_SET_RELAY">
                    <description>Set a relay to a condition.</description>
                    <param index="1">Relay number</param>
                    <param index="2">Setting (1=on, 0=off, others possible depending on system hardware)</param>
                    <param index="3">Empty</param>
                    <param index="4">Empty</param>
                    <param index="5">Empty</param>
                    <param index="6">Empty</param>
                    <param index="7">Empty</param>
               </entry>
               <entry value="182" name="MAV_CMD_DO_REPEAT_RELAY">
                    <description>Cycle a relay on and off for a desired number of cyles with a desired period.</description>
                    <param index="1">Relay number</param>
                    <param index="2">Cycle count</param>
                    <param index="3">Cycle time (seconds, decimal)</param>
                    <param index="4">Empty</param>
                    <param index="5">Empty</param>
                    <param index="6">Empty</param>
                    <param index="7">Empty</param>
               </entry>
               <entry value="183" name="MAV_CMD_DO_SET_SERVO">
                    <description>Set a servo to a desired PWM value.</description>
                    <param index="1">Servo number</param>
                    <param index="2">PWM (microseconds, 1000 to 2000 typical)</param>
                    <param index="3">Empty</param>
                    <param index="4">Empty</param>
                    <param index="5">Empty</param>
                    <param index="6">Empty</param>
                    <param index="7">Empty</param>
               </entry>
               <entry value="184" name="MAV_CMD_DO_REPEAT_SERVO">
                    <description>Cycle a between its nominal setting and a desired PWM for a desired number of cycles with a desired period.</description>
                    <param index="1">Servo number</param>
                    <param index="2">PWM (microseconds, 1000 to 2000 typical)</param>
                    <param index="3">Cycle count</param>
                    <param index="4">Cycle time (seconds)</param>
                    <param index="5">Empty</param>
                    <param index="6">Empty</param>
                    <param index="7">Empty</param>
               </entry>
               <entry value="185" name="MAV_CMD_DO_FLIGHTTERMINATION">
                    <description>Terminate flight immediately</description>
                    <param index="1">Flight termination activated if > 0.5</param>
                    <param index="2">Empty</param>
                    <param index="3">Empty</param>
                    <param index="4">Empty</param>
                    <param index="5">Empty</param>
                    <param index="6">Empty</param>
                    <param index="7">Empty</param>
                </entry>
                <entry value="186" name="MAV_CMD_DO_CHANGE_ALTITUDE">
                    <description>Change altitude set point.</description>
                    <param index="1">Altitude in meters</param>
                    <param index="2">Mav frame of new altitude (see MAV_FRAME)</param>
                    <param index="3">Empty</param>
                    <param index="4">Empty</param>
                    <param index="5">Empty</param>
                    <param index="6">Empty</param>
                    <param index="7">Empty</param>
                </entry>
                <entry value="189" name="MAV_CMD_DO_LAND_START">
                    <description>Mission command to perform a landing. This is used as a marker in a mission to tell the autopilot where a sequence of mission items that represents a landing starts. It may also be sent via a COMMAND_LONG to trigger a landing, in which case the nearest (geographically) landing sequence in the mission will be used. The Latitude/Longitude is optional, and may be set to 0/0 if not needed. If specified then it will be used to help find the closest landing sequence.</description>
                    <param index="1">Empty</param>
                    <param index="2">Empty</param>
                    <param index="3">Empty</param>
                    <param index="4">Empty</param>
                    <param index="5">Latitude</param>
                    <param index="6">Longitude</param>
                    <param index="7">Empty</param>
                </entry>
                <entry value="190" name="MAV_CMD_DO_RALLY_LAND">
                    <description>Mission command to perform a landing from a rally point.</description>
                    <param index="1">Break altitude (meters)</param>
                    <param index="2">Landing speed (m/s)</param>
                    <param index="3">Empty</param>
                    <param index="4">Empty</param>
                    <param index="5">Empty</param>
                    <param index="6">Empty</param>
                    <param index="7">Empty</param>
                </entry>
                <entry value="191" name="MAV_CMD_DO_GO_AROUND">
                    <description>Mission command to safely abort an autonmous landing.</description>
                    <param index="1">Altitude (meters)</param>
                    <param index="2">Empty</param>
                    <param index="3">Empty</param>
                    <param index="4">Empty</param>
                    <param index="5">Empty</param>
                    <param index="6">Empty</param>
                    <param index="7">Empty</param>
                </entry>

               <entry value="192" name="MAV_CMD_DO_REPOSITION">
                    <description>Reposition the vehicle to a specific WGS84 global position.</description>
                    <param index="1">Ground speed, less than 0 (-1) for default</param>
                    <param index="2">Bitmask of option flags, see the MAV_DO_REPOSITION_FLAGS enum.</param>
                    <param index="3">Reserved</param>
                    <param index="4">Yaw heading, NaN for unchanged. For planes indicates loiter direction (0: clockwise, 1: counter clockwise)</param>
                    <param index="5">Latitude (deg * 1E7)</param>
                    <param index="6">Longitude (deg * 1E7)</param>
                    <param index="7">Altitude (meters)</param>
               </entry>
               <entry value="193" name="MAV_CMD_DO_PAUSE_CONTINUE">
                    <description>If in a GPS controlled position mode, hold the current position or continue.</description>
                    <param index="1">0: Pause current mission or reposition command, hold current position. 1: Continue mission. A VTOL capable vehicle should enter hover mode (multicopter and VTOL planes). A plane should loiter with the default loiter radius.</param>
                    <param index="2">Reserved</param>
                    <param index="3">Reserved</param>
                    <param index="4">Reserved</param>
                    <param index="5">Reserved</param>
                    <param index="6">Reserved</param>
                    <param index="7">Reserved</param>
               </entry>
               <entry value="194" name="MAV_CMD_DO_SET_REVERSE">
                    <description>Set moving direction to forward or reverse.</description>
                    <param index="1">Direction (0=Forward, 1=Reverse)</param>
                    <param index="2">Empty</param>
                    <param index="3">Empty</param>
                    <param index="4">Empty</param>
                    <param index="5">Empty</param>
                    <param index="6">Empty</param>
                    <param index="7">Empty</param>
               </entry>
               <entry value="200" name="MAV_CMD_DO_CONTROL_VIDEO">
                    <description>Control onboard camera system.</description>
                    <param index="1">Camera ID (-1 for all)</param>
                    <param index="2">Transmission: 0: disabled, 1: enabled compressed, 2: enabled raw</param>
                    <param index="3">Transmission mode: 0: video stream, >0: single images every n seconds (decimal)</param>
                    <param index="4">Recording: 0: disabled, 1: enabled compressed, 2: enabled raw</param>
                    <param index="5">Empty</param>
                    <param index="6">Empty</param>
                    <param index="7">Empty</param>
               </entry>
               <entry value="201" name="MAV_CMD_DO_SET_ROI">
                    <description>Sets the region of interest (ROI) for a sensor set or the vehicle itself. This can then be used by the vehicles control system to control the vehicle attitude and the attitude of various sensors such as cameras.</description>
                    <param index="1">Region of intereset mode. (see MAV_ROI enum)</param>
                    <param index="2">MISSION index/ target ID. (see MAV_ROI enum)</param>
                    <param index="3">ROI index (allows a vehicle to manage multiple ROI's)</param>
                    <param index="4">Empty</param>
                    <param index="5">x the location of the fixed ROI (see MAV_FRAME)</param>
                    <param index="6">y</param>
                    <param index="7">z</param>
               </entry>

               <!-- Camera Controller Mission Commands Enumeration -->
               <!-- MAV_CMD_DO_DIGICAM_CONFIGURE should be deprecated and replaced with CAMERA_SETTINGS -->
               <entry name="MAV_CMD_DO_DIGICAM_CONFIGURE" value="202">
                   <description>Mission command to configure an on-board camera controller system.</description>
                   <param index="1">Modes: P, TV, AV, M, Etc</param>
                   <param index="2">Shutter speed: Divisor number for one second</param>
                   <param index="3">Aperture: F stop number</param>
                   <param index="4">ISO number e.g. 80, 100, 200, Etc</param>
                   <param index="5">Exposure type enumerator</param>
                   <param index="6">Command Identity</param>
                   <param index="7">Main engine cut-off time before camera trigger in seconds/10 (0 means no cut-off)</param>
               </entry>

               <entry name="MAV_CMD_DO_DIGICAM_CONTROL" value="203">
                   <description>Mission command to control an on-board camera controller system.</description>
                   <param index="1">Session control e.g. show/hide lens</param>
                   <param index="2">Zoom's absolute position</param>
                   <param index="3">Zooming step value to offset zoom from the current position</param>
                   <param index="4">Focus Locking, Unlocking or Re-locking</param>
                   <param index="5">Shooting Command</param>
                   <param index="6">Command Identity</param>
                   <param index="7">Empty</param>
               </entry>

               <!-- Camera Mount Mission Commands Enumeration -->
               <entry name="MAV_CMD_DO_MOUNT_CONFIGURE" value="204">
                   <description>Mission command to configure a camera or antenna mount</description>
                   <param index="1">Mount operation mode (see MAV_MOUNT_MODE enum)</param>
                   <param index="2">stabilize roll? (1 = yes, 0 = no)</param>
                   <param index="3">stabilize pitch? (1 = yes, 0 = no)</param>
                   <param index="4">stabilize yaw? (1 = yes, 0 = no)</param>
                   <param index="5">Empty</param>
                   <param index="6">Empty</param>
                   <param index="7">Empty</param>
               </entry>

               <entry name="MAV_CMD_DO_MOUNT_CONTROL" value="205">
                   <description>Mission command to control a camera or antenna mount</description>
                   <param index="1">pitch (WIP: DEPRECATED: or lat in degrees) depending on mount mode.</param>
                   <param index="2">roll (WIP: DEPRECATED: or lon in degrees) depending on mount mode.</param>
                   <param index="3">yaw (WIP: DEPRECATED: or alt in meters) depending on mount mode.</param>
                   <param index="4">WIP: alt in meters depending on mount mode.</param>
                   <param index="5">WIP: latitude in degrees * 1E7, set if appropriate mount mode.</param>
                   <param index="6">WIP: longitude in degrees * 1E7, set if appropriate mount mode.</param>
                   <param index="7">MAV_MOUNT_MODE enum value</param>
               </entry>

               <entry name="MAV_CMD_DO_SET_CAM_TRIGG_DIST" value="206">
                   <description>Mission command to set CAM_TRIGG_DIST for this flight</description>
                   <param index="1">Camera trigger distance (meters)</param>
                   <param index="2">Empty</param>
                   <param index="3">Empty</param>
                   <param index="4">Empty</param>
                   <param index="5">Empty</param>
                   <param index="6">Empty</param>
                   <param index="7">Empty</param>
               </entry>

               <entry name="MAV_CMD_DO_FENCE_ENABLE" value="207">
                   <description>Mission command to enable the geofence</description>
                   <param index="1">enable? (0=disable, 1=enable, 2=disable_floor_only)</param>
                   <param index="2">Empty</param>
                   <param index="3">Empty</param>
                   <param index="4">Empty</param>
                   <param index="5">Empty</param>
                   <param index="6">Empty</param>
                   <param index="7">Empty</param>
               </entry>

               <entry name="MAV_CMD_DO_PARACHUTE" value="208">
                   <description>Mission command to trigger a parachute</description>
                   <param index="1">action (0=disable, 1=enable, 2=release, for some systems see PARACHUTE_ACTION enum, not in general message set.)</param>
                   <param index="2">Empty</param>
                   <param index="3">Empty</param>
                   <param index="4">Empty</param>
                   <param index="5">Empty</param>
                   <param index="6">Empty</param>
                   <param index="7">Empty</param>
               </entry>

               <entry name="MAV_CMD_DO_MOTOR_TEST" value="209">
                   <description>Mission command to perform motor test</description>
                   <param index="1">motor sequence number (a number from 1 to max number of motors on the vehicle)</param>
                   <param index="2">throttle type (0=throttle percentage, 1=PWM, 2=pilot throttle channel pass-through. See MOTOR_TEST_THROTTLE_TYPE enum)</param>
                   <param index="3">throttle</param>
                   <param index="4">timeout (in seconds)</param>
                   <param index="5">Empty</param>
                   <param index="6">Empty</param>
                   <param index="7">Empty</param>
               </entry>

               <entry name="MAV_CMD_DO_INVERTED_FLIGHT" value="210">
                   <description>Change to/from inverted flight</description>
                   <param index="1">inverted (0=normal, 1=inverted)</param>
                   <param index="2">Empty</param>
                   <param index="3">Empty</param>
                   <param index="4">Empty</param>
                   <param index="5">Empty</param>
                   <param index="6">Empty</param>
                   <param index="7">Empty</param>
               </entry>

<<<<<<< HEAD
               <entry name="MAV_CMD_DO_SET_POSITION_YAW_THRUST" value="213">
                    <description>Sets a desired vehicle turn angle and thrust change</description>
                    <param index="1">yaw angle to adjust steering by in centidegress</param>
                    <param index="2">Thrust - normalized to -2 .. 2</param>
=======
               <entry name="MAV_CMD_NAV_SET_YAW_SPEED" value="213">
                    <description>Sets a desired vehicle turn angle and speed change</description>
                    <param index="1">yaw angle to adjust steering by in centidegress</param>
                    <param index="2">speed - normalized to 0 .. 1</param>
>>>>>>> 606e970c
                    <param index="3">Empty</param>
                    <param index="4">Empty</param>
                    <param index="5">Empty</param>
                    <param index="6">Empty</param>
                    <param index="7">Empty</param>
               </entry>


              <entry value="220" name="MAV_CMD_DO_MOUNT_CONTROL_QUAT">
                <description>Mission command to control a camera or antenna mount, using a quaternion as reference.</description>
                <param index="1">q1 - quaternion param #1, w (1 in null-rotation)</param>
                <param index="2">q2 - quaternion param #2, x (0 in null-rotation)</param>
                <param index="3">q3 - quaternion param #3, y (0 in null-rotation)</param>
                <param index="4">q4 - quaternion param #4, z (0 in null-rotation)</param>
                <param index="5">Empty</param>
                <param index="6">Empty</param>
                <param index="7">Empty</param>
              </entry>

               <entry value="221" name="MAV_CMD_DO_GUIDED_MASTER">
                    <description>set id of master controller</description>
                    <param index="1">System ID</param>
                    <param index="2">Component ID</param>
                    <param index="3">Empty</param>
                    <param index="4">Empty</param>
                    <param index="5">Empty</param>
                    <param index="6">Empty</param>
                    <param index="7">Empty</param>
               </entry>

               <entry value="222" name="MAV_CMD_DO_GUIDED_LIMITS">
                 <description>set limits for external control</description>
                 <param index="1">timeout - maximum time (in seconds) that external controller will be allowed to control vehicle. 0 means no timeout</param>
                 <param index="2">absolute altitude min (in meters, AMSL) - if vehicle moves below this alt, the command will be aborted and the mission will continue.  0 means no lower altitude limit</param>
                 <param index="3">absolute altitude max (in meters)- if vehicle moves above this alt, the command will be aborted and the mission will continue.  0 means no upper altitude limit</param>
                 <param index="4">horizontal move limit (in meters, AMSL) - if vehicle moves more than this distance from it's location at the moment the command was executed, the command will be aborted and the mission will continue. 0 means no horizontal altitude limit</param>
                 <param index="5">Empty</param>
                 <param index="6">Empty</param>
                 <param index="7">Empty</param>
               </entry>

               <entry value="223" name="MAV_CMD_DO_ENGINE_CONTROL">
                 <description>Control vehicle engine. This is interpreted by the vehicles engine controller to change the target engine state. It is intended for vehicles with internal combustion engines</description>
                 <param index="1">0: Stop engine, 1:Start Engine</param>
                 <param index="2">0: Warm start, 1:Cold start. Controls use of choke where applicable</param>
                 <param index="3">Height delay (meters). This is for commanding engine start only after the vehicle has gained the specified height. Used in VTOL vehicles during takeoff to start engine after the aircraft is off the ground. Zero for no delay.</param>
                 <param index="4">Empty</param>
                 <param index="5">Empty</param>
                 <param index="5">Empty</param>
                 <param index="6">Empty</param>
                 <param index="7">Empty</param>
               </entry>

               <entry value="240" name="MAV_CMD_DO_LAST">
                    <description>NOP - This command is only used to mark the upper limit of the DO commands in the enumeration</description>
                    <param index="1">Empty</param>
                    <param index="2">Empty</param>
                    <param index="3">Empty</param>
                    <param index="4">Empty</param>
                    <param index="5">Empty</param>
                    <param index="6">Empty</param>
                    <param index="7">Empty</param>
               </entry>
               <entry value="241" name="MAV_CMD_PREFLIGHT_CALIBRATION">
                    <description>Trigger calibration. This command will be only accepted if in pre-flight mode.</description>
                    <param index="1">Gyro calibration: 0: no, 1: yes</param>
                    <param index="2">Magnetometer calibration: 0: no, 1: yes</param>
                    <param index="3">Ground pressure: 0: no, 1: yes</param>
                    <param index="4">Radio calibration: 0: no, 1: yes</param>
                    <param index="5">Accelerometer calibration: 0: no, 1: yes</param>
                    <param index="6">Compass/Motor interference calibration: 0: no, 1: yes</param>
                    <param index="7">Empty</param>
               </entry>
               <entry value="242" name="MAV_CMD_PREFLIGHT_SET_SENSOR_OFFSETS">
                    <description>Set sensor offsets. This command will be only accepted if in pre-flight mode.</description>
                    <param index="1">Sensor to adjust the offsets for: 0: gyros, 1: accelerometer, 2: magnetometer, 3: barometer, 4: optical flow, 5: second magnetometer, 6: third magnetometer</param>
                    <param index="2">X axis offset (or generic dimension 1), in the sensor's raw units</param>
                    <param index="3">Y axis offset (or generic dimension 2), in the sensor's raw units</param>
                    <param index="4">Z axis offset (or generic dimension 3), in the sensor's raw units</param>
                    <param index="5">Generic dimension 4, in the sensor's raw units</param>
                    <param index="6">Generic dimension 5, in the sensor's raw units</param>
                    <param index="7">Generic dimension 6, in the sensor's raw units</param>
               </entry>
               <entry value="243" name="MAV_CMD_PREFLIGHT_UAVCAN">
                    <description>Trigger UAVCAN config. This command will be only accepted if in pre-flight mode.</description>
                    <param index="1">1: Trigger actuator ID assignment and direction mapping.</param>
                    <param index="2">Reserved</param>
                    <param index="3">Reserved</param>
                    <param index="4">Reserved</param>
                    <param index="5">Reserved</param>
                    <param index="6">Reserved</param>
                    <param index="7">Reserved</param>
               </entry>
               <entry value="245" name="MAV_CMD_PREFLIGHT_STORAGE">
                    <description>Request storage of different parameter values and logs. This command will be only accepted if in pre-flight mode.</description>
                    <param index="1">Parameter storage: 0: READ FROM FLASH/EEPROM, 1: WRITE CURRENT TO FLASH/EEPROM, 2: Reset to defaults</param>
                    <param index="2">Mission storage: 0: READ FROM FLASH/EEPROM, 1: WRITE CURRENT TO FLASH/EEPROM, 2: Reset to defaults</param>
                    <param index="3">Onboard logging: 0: Ignore, 1: Start default rate logging, -1: Stop logging, > 1: start logging with rate of param 3 in Hz (e.g. set to 1000 for 1000 Hz logging)</param>
                    <param index="4">Reserved</param>
                    <param index="5">Empty</param>
                    <param index="6">Empty</param>
                    <param index="7">Empty</param>
               </entry>
               <entry value="246" name="MAV_CMD_PREFLIGHT_REBOOT_SHUTDOWN">
                    <description>Request the reboot or shutdown of system components.</description>
                    <param index="1">0: Do nothing for autopilot, 1: Reboot autopilot, 2: Shutdown autopilot, 3: Reboot autopilot and keep it in the bootloader until upgraded.</param>
                    <param index="2">0: Do nothing for onboard computer, 1: Reboot onboard computer, 2: Shutdown onboard computer, 3: Reboot onboard computer and keep it in the bootloader until upgraded.</param>
                    <param index="3">WIP: 0: Do nothing for camera, 1: Reboot onboard camera, 2: Shutdown onboard camera, 3: Reboot onboard camera and keep it in the bootloader until upgraded</param>
                    <param index="4">WIP: 0: Do nothing for mount (e.g. gimbal), 1: Reboot mount, 2: Shutdown mount, 3: Reboot mount and keep it in the bootloader until upgraded</param>
                    <param index="5">Reserved, send 0</param>
                    <param index="6">Reserved, send 0</param>
                    <param index="7">WIP: ID (e.g. camera ID -1 for all IDs)</param>
               </entry>
               <entry value="252" name="MAV_CMD_OVERRIDE_GOTO">
                    <description>Hold / continue the current action</description>
                    <param index="1">MAV_GOTO_DO_HOLD: hold MAV_GOTO_DO_CONTINUE: continue with next item in mission plan</param>
                    <param index="2">MAV_GOTO_HOLD_AT_CURRENT_POSITION: Hold at current position MAV_GOTO_HOLD_AT_SPECIFIED_POSITION: hold at specified position</param>
                    <param index="3">MAV_FRAME coordinate frame of hold point</param>
                    <param index="4">Desired yaw angle in degrees</param>
                    <param index="5">Latitude / X position</param>
                    <param index="6">Longitude / Y position</param>
                    <param index="7">Altitude / Z position</param>
               </entry>
               <entry value="300" name="MAV_CMD_MISSION_START">
                    <description>start running a mission</description>
                    <param index="1">first_item: the first mission item to run</param>
                    <param index="2">last_item:  the last mission item to run (after this item is run, the mission ends)</param>
               </entry>
               <entry value="400" name="MAV_CMD_COMPONENT_ARM_DISARM">
                    <description>Arms / Disarms a component</description>
                    <param index="1">1 to arm, 0 to disarm</param>
               </entry>
               <entry value="410" name="MAV_CMD_GET_HOME_POSITION">
                    <description>Request the home position from the vehicle.</description>
                    <param index="1">Reserved</param>
                    <param index="2">Reserved</param>
                    <param index="3">Reserved</param>
                    <param index="4">Reserved</param>
                    <param index="5">Reserved</param>
                    <param index="6">Reserved</param>
                    <param index="7">Reserved</param>
               </entry>
               <entry value="500" name="MAV_CMD_START_RX_PAIR">
                    <description>Starts receiver pairing</description>
                    <param index="1">0:Spektrum</param>
                    <param index="2">0:Spektrum DSM2, 1:Spektrum DSMX</param>
               </entry>
               <entry value="510" name="MAV_CMD_GET_MESSAGE_INTERVAL">
                    <description>Request the interval between messages for a particular MAVLink message ID</description>
                    <param index="1">The MAVLink message ID</param>
               </entry>
               <entry value="511" name="MAV_CMD_SET_MESSAGE_INTERVAL">
                    <description>Request the interval between messages for a particular MAVLink message ID. This interface replaces REQUEST_DATA_STREAM</description>
                    <param index="1">The MAVLink message ID</param>
                    <param index="2">The interval between two messages, in microseconds. Set to -1 to disable and 0 to request default rate.</param>
               </entry>
               <entry value="520" name="MAV_CMD_REQUEST_AUTOPILOT_CAPABILITIES">
                 <description>Request autopilot capabilities</description>
                 <param index="1">1: Request autopilot version</param>
                 <param index="2">Reserved (all remaining params)</param>
               </entry>
               <entry value="521" name="MAV_CMD_REQUEST_CAMERA_INFORMATION">
                 <description>WIP: Request camera information (CAMERA_INFORMATION)</description>
                 <param index="1">1: Request camera capabilities</param>
                 <param index="2">Camera ID</param>
                 <param index="3">Reserved (all remaining params)</param>
               </entry>
               <entry value="522" name="MAV_CMD_REQUEST_CAMERA_SETTINGS">
                 <description>WIP: Request camera settings (CAMERA_SETTINGS)</description>
                 <param index="1">1: Request camera settings</param>
                 <param index="2">Camera ID</param>
                 <param index="3">Reserved (all remaining params)</param>
               </entry>
               <entry value="523" name="MAV_CMD_SET_CAMERA_SETTINGS_1">
                 <description>WIP: Set the camera settings part 1 (CAMERA_SETTINGS)</description>
                 <param index="1">Camera ID</param>
                 <param index="2">Aperture (1/value)</param>
                 <param index="3">Aperture locked (0: auto, 1: locked)</param>
                 <param index="4">Shutter speed in s</param>
                 <param index="5">Shutter speed locked (0: auto, 1: locked)</param>
                 <param index="6">ISO sensitivity</param>
                 <param index="7">ISO sensitivity locked (0: auto, 1: locked)</param>
               </entry>
               <entry value="524" name="MAV_CMD_SET_CAMERA_SETTINGS_2">
                 <description>WIP: Set the camera settings part 2 (CAMERA_SETTINGS)</description>
                 <param index="1">Camera ID</param>
                 <param index="2">White balance locked (0: auto, 1: locked)</param>
                 <param index="3">White balance (color temperature in K)</param>
                 <param index="4">Reserved for camera mode ID</param>
                 <param index="5">Reserved for color mode ID</param>
                 <param index="6">Reserved for image format ID</param>
                 <param index="7">Reserved</param>
               </entry>
               <entry value="525" name="MAV_CMD_REQUEST_STORAGE_INFORMATION">
                 <description>WIP: Request storage information (STORAGE_INFORMATION)</description>
                 <param index="1">1: Request storage information</param>
                 <param index="2">Storage ID</param>
                 <param index="3">Reserved (all remaining params)</param>
               </entry>
               <entry value="526" name="MAV_CMD_STORAGE_FORMAT">
                 <description>WIP: Format a storage medium</description>
                 <param index="1">1: Format storage</param>
                 <param index="2">Storage ID</param>
                 <param index="3">Reserved (all remaining params)</param>
               </entry>
               <entry value="527" name="MAV_CMD_REQUEST_CAMERA_CAPTURE_STATUS">
                 <description>WIP: Request camera capture status (CAMERA_CAPTURE_STATUS)</description>
                 <param index="1">1: Request camera capture status</param>
                 <param index="2">Camera ID</param>
                 <param index="3">Reserved (all remaining params)</param>
               </entry>
               <entry value="528" name="MAV_CMD_REQUEST_FLIGHT_INFORMATION">
                 <description>WIP: Request flight information (FLIGHT_INFORMATION)</description>
                 <param index="1">1: Request flight information</param>
                 <param index="2">Reserved (all remaining params)</param>
               </entry>

              <entry value="2000" name="MAV_CMD_IMAGE_START_CAPTURE">
                  <description>Start image capture sequence</description>
                  <param index="1">Duration between two consecutive pictures (in seconds)</param>
                  <param index="2">Number of images to capture total - 0 for unlimited capture</param>
                  <param index="3">Resolution in megapixels (0.3 for 640x480, 1.3 for 1280x720, etc), set to 0 if param 4/5 are used</param>
                  <param index="4">WIP: Resolution horizontal in pixels</param>
                  <param index="5">WIP: Resolution horizontal in pixels</param>
                  <param index="6">WIP: Camera ID</param>
              </entry>

              <entry value="2001" name="MAV_CMD_IMAGE_STOP_CAPTURE">
                  <description>Stop image capture sequence</description>
                  <param index="1">Camera ID</param>
                  <param index="2">Reserved</param>
              </entry>

              <entry name="MAV_CMD_DO_TRIGGER_CONTROL" value="2003">
                   <description>Enable or disable on-board camera triggering system.</description>
                   <param index="1">Trigger enable/disable (0 for disable, 1 for start)</param>
                   <param index="2">Shutter integration time (in ms)</param>
                   <param index="3">Reserved</param>
              </entry>

              <entry value="2500" name="MAV_CMD_VIDEO_START_CAPTURE">
                  <description>Starts video capture</description>
                  <param index="1">Camera ID (0 for all cameras), 1 for first, 2 for second, etc.</param>
                  <param index="2">Frames per second</param>
                  <param index="3">Resolution in megapixels (0.3 for 640x480, 1.3 for 1280x720, etc), set to 0 if param 4/5 are used</param>
                  <param index="4">WIP: Resolution horizontal in pixels</param>
                  <param index="5">WIP: Resolution horizontal in pixels</param>
              </entry>

              <entry value="2501" name="MAV_CMD_VIDEO_STOP_CAPTURE">
                  <description>Stop the current video capture</description>
                  <param index="1">WIP: Camera ID</param>
                  <param index="2">Reserved</param>
              </entry>

              <entry value="2510" name="MAV_CMD_LOGGING_START">
                   <description>Request to start streaming logging data over MAVLink (see also LOGGING_DATA message)</description>
                   <param index="1">Format: 0: ULog</param>
                   <param index="2">Reserved (set to 0)</param>
                   <param index="3">Reserved (set to 0)</param>
                   <param index="4">Reserved (set to 0)</param>
                   <param index="5">Reserved (set to 0)</param>
                   <param index="6">Reserved (set to 0)</param>
                   <param index="7">Reserved (set to 0)</param>
              </entry>
              <entry value="2511" name="MAV_CMD_LOGGING_STOP">
                   <description>Request to stop streaming log data over MAVLink</description>
                   <param index="1">Reserved (set to 0)</param>
                   <param index="2">Reserved (set to 0)</param>
                   <param index="3">Reserved (set to 0)</param>
                   <param index="4">Reserved (set to 0)</param>
                   <param index="5">Reserved (set to 0)</param>
                   <param index="6">Reserved (set to 0)</param>
                   <param index="7">Reserved (set to 0)</param>
              </entry>

              <entry value="2520" name="MAV_CMD_AIRFRAME_CONFIGURATION">
                  <description></description>
                  <param index="1">Landing gear ID (default: 0, -1 for all)</param>
                  <param index="2">Landing gear position (Down: 0, Up: 1, NAN for no change)</param>
                  <param index="3">Reserved, set to NAN</param>
                  <param index="4">Reserved, set to NAN</param>
                  <param index="5">Reserved, set to NAN</param>
                  <param index="6">Reserved, set to NAN</param>
                  <param index="7">Reserved, set to NAN</param>
              </entry>

              <entry value="2800" name="MAV_CMD_PANORAMA_CREATE">
                  <description>Create a panorama at the current position</description>
                  <param index="1">Viewing angle horizontal of the panorama (in degrees, +- 0.5 the total angle)</param>
                  <param index="2">Viewing angle vertical of panorama (in degrees)</param>
                  <param index="3">Speed of the horizontal rotation (in degrees per second)</param>
                  <param index="4">Speed of the vertical rotation (in degrees per second)</param>
              </entry>

              <entry value="3000" name="MAV_CMD_DO_VTOL_TRANSITION">
                  <description>Request VTOL transition</description>
                  <param index="1">The target VTOL state, as defined by ENUM MAV_VTOL_STATE. Only MAV_VTOL_STATE_MC and MAV_VTOL_STATE_FW can be used.</param>
              </entry>

              <entry value="4000" name="MAV_CMD_SET_GUIDED_SUBMODE_STANDARD">
                  <description>This command sets the submode to standard guided when vehicle is in guided mode. The vehicle holds position and altitude and the user can input the desired velocites along all three axes.
                  </description>
              </entry>

              <entry value="4001" name="MAV_CMD_SET_GUIDED_SUBMODE_CIRCLE">
                  <description>This command sets submode circle when vehicle is in guided mode. Vehicle flies along a circle facing the center of the circle. The user can input the velocity along the circle and change the radius. If no input is given the vehicle will hold position.
                  </description>
                  <param index="1">Radius of desired circle in CIRCLE_MODE</param>
                  <param index="2">User defined</param>
                  <param index="3">User defined</param>
                  <param index="4">User defined</param>
                  <param index="5">Unscaled target latitude of center of circle in CIRCLE_MODE</param>
                  <param index="6">Unscaled target longitude of center of circle in CIRCLE_MODE</param>
              </entry>

              <!-- VALUES FROM 0-40000 are reserved for the common message set. Values from 40000 to UINT16_MAX are available for dialects -->

              <!-- BEGIN of payload range (30000 to 30999) -->
              <entry value="30001" name="MAV_CMD_PAYLOAD_PREPARE_DEPLOY">
                  <description>Deploy payload on a Lat / Lon / Alt position. This includes the navigation to reach the required release position and velocity.</description>
                  <param index="1">Operation mode. 0: prepare single payload deploy (overwriting previous requests), but do not execute it. 1: execute payload deploy immediately (rejecting further deploy commands during execution, but allowing abort). 2: add payload deploy to existing deployment list.</param>
                  <param index="2">Desired approach vector in degrees compass heading (0..360). A negative value indicates the system can define the approach vector at will.</param>
                  <param index="3">Desired ground speed at release time. This can be overriden by the airframe in case it needs to meet minimum airspeed. A negative value indicates the system can define the ground speed at will.</param>
                  <param index="4">Minimum altitude clearance to the release position in meters. A negative value indicates the system can define the clearance at will.</param>
                  <param index="5">Latitude unscaled for MISSION_ITEM or in 1e7 degrees for MISSION_ITEM_INT</param>
                  <param index="6">Longitude unscaled for MISSION_ITEM or in 1e7 degrees for MISSION_ITEM_INT</param>
                  <param index="7">Altitude, in meters AMSL</param>
              </entry>
              <entry value="30002" name="MAV_CMD_PAYLOAD_CONTROL_DEPLOY">
                  <description>Control the payload deployment.</description>
                  <param index="1">Operation mode. 0: Abort deployment, continue normal mission. 1: switch to payload deploment mode. 100: delete first payload deployment request. 101: delete all payload deployment requests.</param>
                  <param index="2">Reserved</param>
                  <param index="3">Reserved</param>
                  <param index="4">Reserved</param>
                  <param index="5">Reserved</param>
                  <param index="6">Reserved</param>
                  <param index="7">Reserved</param>
              </entry>
              <!-- END of payload range (30000 to 30999) -->

              <!-- BEGIN user defined range (31000 to 31999) -->
              <entry value="31000" name="MAV_CMD_WAYPOINT_USER_1">
                  <description>User defined waypoint item. Ground Station will show the Vehicle as flying through this item.</description>
                  <param index="1">User defined</param>
                  <param index="2">User defined</param>
                  <param index="3">User defined</param>
                  <param index="4">User defined</param>
                  <param index="5">Latitude unscaled</param>
                  <param index="6">Longitude unscaled</param>
                  <param index="7">Altitude, in meters AMSL</param>
              </entry>
              <entry value="31001" name="MAV_CMD_WAYPOINT_USER_2">
                  <description>User defined waypoint item. Ground Station will show the Vehicle as flying through this item.</description>
                  <param index="1">User defined</param>
                  <param index="2">User defined</param>
                  <param index="3">User defined</param>
                  <param index="4">User defined</param>
                  <param index="5">Latitude unscaled</param>
                  <param index="6">Longitude unscaled</param>
                  <param index="7">Altitude, in meters AMSL</param>
              </entry>
              <entry value="31002" name="MAV_CMD_WAYPOINT_USER_3">
                  <description>User defined waypoint item. Ground Station will show the Vehicle as flying through this item.</description>
                  <param index="1">User defined</param>
                  <param index="2">User defined</param>
                  <param index="3">User defined</param>
                  <param index="4">User defined</param>
                  <param index="5">Latitude unscaled</param>
                  <param index="6">Longitude unscaled</param>
                  <param index="7">Altitude, in meters AMSL</param>
              </entry>
              <entry value="31003" name="MAV_CMD_WAYPOINT_USER_4">
                  <description>User defined waypoint item. Ground Station will show the Vehicle as flying through this item.</description>
                  <param index="1">User defined</param>
                  <param index="2">User defined</param>
                  <param index="3">User defined</param>
                  <param index="4">User defined</param>
                  <param index="5">Latitude unscaled</param>
                  <param index="6">Longitude unscaled</param>
                  <param index="7">Altitude, in meters AMSL</param>
              </entry>
              <entry value="31004" name="MAV_CMD_WAYPOINT_USER_5">
                  <description>User defined waypoint item. Ground Station will show the Vehicle as flying through this item.</description>
                  <param index="1">User defined</param>
                  <param index="2">User defined</param>
                  <param index="3">User defined</param>
                  <param index="4">User defined</param>
                  <param index="5">Latitude unscaled</param>
                  <param index="6">Longitude unscaled</param>
                  <param index="7">Altitude, in meters AMSL</param>
              </entry>
              <entry value="31005" name="MAV_CMD_SPATIAL_USER_1">
                  <description>User defined spatial item. Ground Station will not show the Vehicle as flying through this item. Example: ROI item.</description>
                  <param index="1">User defined</param>
                  <param index="2">User defined</param>
                  <param index="3">User defined</param>
                  <param index="4">User defined</param>
                  <param index="5">Latitude unscaled</param>
                  <param index="6">Longitude unscaled</param>
                  <param index="7">Altitude, in meters AMSL</param>
              </entry>
              <entry value="31006" name="MAV_CMD_SPATIAL_USER_2">
                  <description>User defined spatial item. Ground Station will not show the Vehicle as flying through this item. Example: ROI item.</description>
                  <param index="1">User defined</param>
                  <param index="2">User defined</param>
                  <param index="3">User defined</param>
                  <param index="4">User defined</param>
                  <param index="5">Latitude unscaled</param>
                  <param index="6">Longitude unscaled</param>
                  <param index="7">Altitude, in meters AMSL</param>
              </entry>
              <entry value="31007" name="MAV_CMD_SPATIAL_USER_3">
                  <description>User defined spatial item. Ground Station will not show the Vehicle as flying through this item. Example: ROI item.</description>
                  <param index="1">User defined</param>
                  <param index="2">User defined</param>
                  <param index="3">User defined</param>
                  <param index="4">User defined</param>
                  <param index="5">Latitude unscaled</param>
                  <param index="6">Longitude unscaled</param>
                  <param index="7">Altitude, in meters AMSL</param>
              </entry>
              <entry value="31008" name="MAV_CMD_SPATIAL_USER_4">
                  <description>User defined spatial item. Ground Station will not show the Vehicle as flying through this item. Example: ROI item.</description>
                  <param index="1">User defined</param>
                  <param index="2">User defined</param>
                  <param index="3">User defined</param>
                  <param index="4">User defined</param>
                  <param index="5">Latitude unscaled</param>
                  <param index="6">Longitude unscaled</param>
                  <param index="7">Altitude, in meters AMSL</param>
              </entry>
              <entry value="31009" name="MAV_CMD_SPATIAL_USER_5">
                  <description>User defined spatial item. Ground Station will not show the Vehicle as flying through this item. Example: ROI item.</description>
                  <param index="1">User defined</param>
                  <param index="2">User defined</param>
                  <param index="3">User defined</param>
                  <param index="4">User defined</param>
                  <param index="5">Latitude unscaled</param>
                  <param index="6">Longitude unscaled</param>
                  <param index="7">Altitude, in meters AMSL</param>
              </entry>
              <entry value="31010" name="MAV_CMD_USER_1">
                  <description>User defined command. Ground Station will not show the Vehicle as flying through this item. Example: MAV_CMD_DO_SET_PARAMETER item.</description>
                  <param index="1">User defined</param>
                  <param index="2">User defined</param>
                  <param index="3">User defined</param>
                  <param index="4">User defined</param>
                  <param index="5">User defined</param>
                  <param index="6">User defined</param>
                  <param index="7">User defined</param>
              </entry>
              <entry value="31011" name="MAV_CMD_USER_2">
                  <description>User defined command. Ground Station will not show the Vehicle as flying through this item. Example: MAV_CMD_DO_SET_PARAMETER item.</description>
                  <param index="1">User defined</param>
                  <param index="2">User defined</param>
                  <param index="3">User defined</param>
                  <param index="4">User defined</param>
                  <param index="5">User defined</param>
                  <param index="6">User defined</param>
                  <param index="7">User defined</param>
              </entry>
              <entry value="31012" name="MAV_CMD_USER_3">
                  <description>User defined command. Ground Station will not show the Vehicle as flying through this item. Example: MAV_CMD_DO_SET_PARAMETER item.</description>
                  <param index="1">User defined</param>
                  <param index="2">User defined</param>
                  <param index="3">User defined</param>
                  <param index="4">User defined</param>
                  <param index="5">User defined</param>
                  <param index="6">User defined</param>
                  <param index="7">User defined</param>
              </entry>
              <entry value="31013" name="MAV_CMD_USER_4">
                  <description>User defined command. Ground Station will not show the Vehicle as flying through this item. Example: MAV_CMD_DO_SET_PARAMETER item.</description>
                  <param index="1">User defined</param>
                  <param index="2">User defined</param>
                  <param index="3">User defined</param>
                  <param index="4">User defined</param>
                  <param index="5">User defined</param>
                  <param index="6">User defined</param>
                  <param index="7">User defined</param>
              </entry>
              <entry value="31014" name="MAV_CMD_USER_5">
                  <description>User defined command. Ground Station will not show the Vehicle as flying through this item. Example: MAV_CMD_DO_SET_PARAMETER item.</description>
                  <param index="1">User defined</param>
                  <param index="2">User defined</param>
                  <param index="3">User defined</param>
                  <param index="4">User defined</param>
                  <param index="5">User defined</param>
                  <param index="6">User defined</param>
                  <param index="7">User defined</param>
              </entry>
              <!-- END of user range (31000 to 31999) -->
          </enum>
          <enum name="MAV_DATA_STREAM">
               <description>THIS INTERFACE IS DEPRECATED AS OF JULY 2015. Please use MESSAGE_INTERVAL instead. A data stream is not a fixed set of messages, but rather a
     recommendation to the autopilot software. Individual autopilots may or may not obey
     the recommended messages.</description>
               <entry value="0" name="MAV_DATA_STREAM_ALL">
                    <description>Enable all data streams</description>
               </entry>
               <entry value="1" name="MAV_DATA_STREAM_RAW_SENSORS">
                    <description>Enable IMU_RAW, GPS_RAW, GPS_STATUS packets.</description>
               </entry>
               <entry value="2" name="MAV_DATA_STREAM_EXTENDED_STATUS">
                    <description>Enable GPS_STATUS, CONTROL_STATUS, AUX_STATUS</description>
               </entry>
               <entry value="3" name="MAV_DATA_STREAM_RC_CHANNELS">
                    <description>Enable RC_CHANNELS_SCALED, RC_CHANNELS_RAW, SERVO_OUTPUT_RAW</description>
               </entry>
               <entry value="4" name="MAV_DATA_STREAM_RAW_CONTROLLER">
                    <description>Enable ATTITUDE_CONTROLLER_OUTPUT, POSITION_CONTROLLER_OUTPUT, NAV_CONTROLLER_OUTPUT.</description>
               </entry>
               <entry value="6" name="MAV_DATA_STREAM_POSITION">
                    <description>Enable LOCAL_POSITION, GLOBAL_POSITION/GLOBAL_POSITION_INT messages.</description>
               </entry>
               <entry value="10" name="MAV_DATA_STREAM_EXTRA1">
                    <description>Dependent on the autopilot</description>
               </entry>
               <entry value="11" name="MAV_DATA_STREAM_EXTRA2">
                    <description>Dependent on the autopilot</description>
               </entry>
               <entry value="12" name="MAV_DATA_STREAM_EXTRA3">
                    <description>Dependent on the autopilot</description>
               </entry>
          </enum>
          <enum name="MAV_ROI">
               <description> The ROI (region of interest) for the vehicle. This can be
                be used by the vehicle for camera/vehicle attitude alignment (see
                MAV_CMD_NAV_ROI).</description>
               <entry value="0" name="MAV_ROI_NONE">
                    <description>No region of interest.</description>
               </entry>
               <entry value="1" name="MAV_ROI_WPNEXT">
                    <description>Point toward next MISSION.</description>
               </entry>
               <entry value="2" name="MAV_ROI_WPINDEX">
                    <description>Point toward given MISSION.</description>
               </entry>
               <entry value="3" name="MAV_ROI_LOCATION">
                    <description>Point toward fixed location.</description>
               </entry>
               <entry value="4" name="MAV_ROI_TARGET">
                    <description>Point toward of given id.</description>
               </entry>
          </enum>
          <enum name="MAV_CMD_ACK">
               <description>ACK / NACK / ERROR values as a result of MAV_CMDs and for mission item transmission.</description>
               <entry name="MAV_CMD_ACK_OK">
                    <description>Command / mission item is ok.</description>
               </entry>
               <entry name="MAV_CMD_ACK_ERR_FAIL">
                    <description>Generic error message if none of the other reasons fails or if no detailed error reporting is implemented.</description>
               </entry>
               <entry name="MAV_CMD_ACK_ERR_ACCESS_DENIED">
                    <description>The system is refusing to accept this command from this source / communication partner.</description>
               </entry>
               <entry name="MAV_CMD_ACK_ERR_NOT_SUPPORTED">
                    <description>Command or mission item is not supported, other commands would be accepted.</description>
               </entry>
               <entry name="MAV_CMD_ACK_ERR_COORDINATE_FRAME_NOT_SUPPORTED">
                    <description>The coordinate frame of this command / mission item is not supported.</description>
               </entry>
               <entry name="MAV_CMD_ACK_ERR_COORDINATES_OUT_OF_RANGE">
                    <description>The coordinate frame of this command is ok, but he coordinate values exceed the safety limits of this system. This is a generic error, please use the more specific error messages below if possible.</description>
               </entry>
               <entry name="MAV_CMD_ACK_ERR_X_LAT_OUT_OF_RANGE">
                    <description>The X or latitude value is out of range.</description>
               </entry>
               <entry name="MAV_CMD_ACK_ERR_Y_LON_OUT_OF_RANGE">
                    <description>The Y or longitude value is out of range.</description>
               </entry>
               <entry name="MAV_CMD_ACK_ERR_Z_ALT_OUT_OF_RANGE">
                    <description>The Z or altitude value is out of range.</description>
               </entry>
          </enum>
          <enum name="MAV_PARAM_TYPE">
               <description>Specifies the datatype of a MAVLink parameter.</description>
               <entry value="1" name="MAV_PARAM_TYPE_UINT8">
                    <description>8-bit unsigned integer</description>
               </entry>
               <entry value="2" name="MAV_PARAM_TYPE_INT8">
                    <description>8-bit signed integer</description>
               </entry>
               <entry value="3" name="MAV_PARAM_TYPE_UINT16">
                    <description>16-bit unsigned integer</description>
               </entry>
               <entry value="4" name="MAV_PARAM_TYPE_INT16">
                    <description>16-bit signed integer</description>
               </entry>
               <entry value="5" name="MAV_PARAM_TYPE_UINT32">
                    <description>32-bit unsigned integer</description>
               </entry>
               <entry value="6" name="MAV_PARAM_TYPE_INT32">
                    <description>32-bit signed integer</description>
               </entry>
               <entry value="7" name="MAV_PARAM_TYPE_UINT64">
                    <description>64-bit unsigned integer</description>
               </entry>
               <entry value="8" name="MAV_PARAM_TYPE_INT64">
                    <description>64-bit signed integer</description>
               </entry>
               <entry value="9" name="MAV_PARAM_TYPE_REAL32">
                    <description>32-bit floating-point</description>
               </entry>
               <entry value="10" name="MAV_PARAM_TYPE_REAL64">
                    <description>64-bit floating-point</description>
               </entry>
          </enum>
          <enum name="MAV_RESULT">
               <description>result from a mavlink command</description>
               <entry value="0" name="MAV_RESULT_ACCEPTED">
                    <description>Command ACCEPTED and EXECUTED</description>
               </entry>
               <entry value="1" name="MAV_RESULT_TEMPORARILY_REJECTED">
                    <description>Command TEMPORARY REJECTED/DENIED</description>
               </entry>
               <entry value="2" name="MAV_RESULT_DENIED">
                    <description>Command PERMANENTLY DENIED</description>
               </entry>
               <entry value="3" name="MAV_RESULT_UNSUPPORTED">
                    <description>Command UNKNOWN/UNSUPPORTED</description>
               </entry>
               <entry value="4" name="MAV_RESULT_FAILED">
                    <description>Command executed, but failed</description>
               </entry>
          </enum>
          <enum name="MAV_MISSION_RESULT">
               <description>result in a mavlink mission ack</description>
               <entry value="0" name="MAV_MISSION_ACCEPTED">
                    <description>mission accepted OK</description>
               </entry>
               <entry value="1" name="MAV_MISSION_ERROR">
                    <description>generic error / not accepting mission commands at all right now</description>
               </entry>
               <entry value="2" name="MAV_MISSION_UNSUPPORTED_FRAME">
                    <description>coordinate frame is not supported</description>
               </entry>
               <entry value="3" name="MAV_MISSION_UNSUPPORTED">
                    <description>command is not supported</description>
               </entry>
               <entry value="4" name="MAV_MISSION_NO_SPACE">
                    <description>mission item exceeds storage space</description>
               </entry>
               <entry value="5" name="MAV_MISSION_INVALID">
                    <description>one of the parameters has an invalid value</description>
               </entry>
               <entry value="6" name="MAV_MISSION_INVALID_PARAM1">
                    <description>param1 has an invalid value</description>
               </entry>
               <entry value="7" name="MAV_MISSION_INVALID_PARAM2">
                    <description>param2 has an invalid value</description>
               </entry>
               <entry value="8" name="MAV_MISSION_INVALID_PARAM3">
                    <description>param3 has an invalid value</description>
               </entry>
               <entry value="9" name="MAV_MISSION_INVALID_PARAM4">
                    <description>param4 has an invalid value</description>
               </entry>
               <entry value="10" name="MAV_MISSION_INVALID_PARAM5_X">
                    <description>x/param5 has an invalid value</description>
               </entry>
               <entry value="11" name="MAV_MISSION_INVALID_PARAM6_Y">
                    <description>y/param6 has an invalid value</description>
               </entry>
               <entry value="12" name="MAV_MISSION_INVALID_PARAM7">
                    <description>param7 has an invalid value</description>
               </entry>
               <entry value="13" name="MAV_MISSION_INVALID_SEQUENCE">
                    <description>received waypoint out of sequence</description>
               </entry>
               <entry value="14" name="MAV_MISSION_DENIED">
                    <description>not accepting any mission commands from this communication partner</description>
               </entry>
          </enum>
          <enum name="MAV_SEVERITY">
               <description>Indicates the severity level, generally used for status messages to indicate their relative urgency. Based on RFC-5424 using expanded definitions at: http://www.kiwisyslog.com/kb/info:-syslog-message-levels/.</description>
               <entry value="0" name="MAV_SEVERITY_EMERGENCY">
                  <description>System is unusable. This is a "panic" condition.</description>
               </entry>
               <entry value="1" name="MAV_SEVERITY_ALERT">
                  <description>Action should be taken immediately. Indicates error in non-critical systems.</description>
               </entry>
               <entry value="2" name="MAV_SEVERITY_CRITICAL">
                  <description>Action must be taken immediately. Indicates failure in a primary system.</description>
               </entry>
               <entry value="3" name="MAV_SEVERITY_ERROR">
                  <description>Indicates an error in secondary/redundant systems.</description>
               </entry>
               <entry value="4" name="MAV_SEVERITY_WARNING">
                  <description>Indicates about a possible future error if this is not resolved within a given timeframe. Example would be a low battery warning.</description>
               </entry>
               <entry value="5" name="MAV_SEVERITY_NOTICE">
                  <description>An unusual event has occured, though not an error condition. This should be investigated for the root cause.</description>
               </entry>
               <entry value="6" name="MAV_SEVERITY_INFO">
                  <description>Normal operational messages. Useful for logging. No action is required for these messages.</description>
               </entry>
               <entry value="7" name="MAV_SEVERITY_DEBUG">
                  <description>Useful non-operational messages that can assist in debugging. These should not occur during normal operation.</description>
               </entry>
          </enum>
          <enum name="MAV_POWER_STATUS">
               <description>Power supply status flags (bitmask)</description>
               <entry value="1" name="MAV_POWER_STATUS_BRICK_VALID">
                    <description>main brick power supply valid</description>
               </entry>
               <entry value="2" name="MAV_POWER_STATUS_SERVO_VALID">
                    <description>main servo power supply valid for FMU</description>
               </entry>
               <entry value="4" name="MAV_POWER_STATUS_USB_CONNECTED">
                    <description>USB power is connected</description>
               </entry>
               <entry value="8" name="MAV_POWER_STATUS_PERIPH_OVERCURRENT">
                    <description>peripheral supply is in over-current state</description>
               </entry>
               <entry value="16" name="MAV_POWER_STATUS_PERIPH_HIPOWER_OVERCURRENT">
                    <description>hi-power peripheral supply is in over-current state</description>
               </entry>
               <entry value="32" name="MAV_POWER_STATUS_CHANGED">
                    <description>Power status has changed since boot</description>
               </entry>
          </enum>
          <enum name="SERIAL_CONTROL_DEV">
               <description>SERIAL_CONTROL device types</description>
               <entry value="0" name="SERIAL_CONTROL_DEV_TELEM1">
                    <description>First telemetry port</description>
               </entry>
               <entry value="1" name="SERIAL_CONTROL_DEV_TELEM2">
                    <description>Second telemetry port</description>
               </entry>
               <entry value="2" name="SERIAL_CONTROL_DEV_GPS1">
                    <description>First GPS port</description>
               </entry>
               <entry value="3" name="SERIAL_CONTROL_DEV_GPS2">
                    <description>Second GPS port</description>
               </entry>
               <entry value="10" name="SERIAL_CONTROL_DEV_SHELL">
                    <description>system shell</description>
               </entry>
          </enum>
          <enum name="SERIAL_CONTROL_FLAG">
               <description>SERIAL_CONTROL flags (bitmask)</description>
               <entry value="1" name="SERIAL_CONTROL_FLAG_REPLY">
                    <description>Set if this is a reply</description>
               </entry>
               <entry value="2" name="SERIAL_CONTROL_FLAG_RESPOND">
                    <description>Set if the sender wants the receiver to send a response as another SERIAL_CONTROL message</description>
               </entry>
               <entry value="4" name="SERIAL_CONTROL_FLAG_EXCLUSIVE">
                    <description>Set if access to the serial port should be removed from whatever driver is currently using it, giving exclusive access to the SERIAL_CONTROL protocol. The port can be handed back by sending a request without this flag set</description>
               </entry>
               <entry value="8" name="SERIAL_CONTROL_FLAG_BLOCKING">
                    <description>Block on writes to the serial port</description>
               </entry>
               <entry value="16" name="SERIAL_CONTROL_FLAG_MULTI">
                    <description>Send multiple replies until port is drained</description>
               </entry>
          </enum>
          <enum name="MAV_DISTANCE_SENSOR">
              <description>Enumeration of distance sensor types</description>
              <entry value="0" name="MAV_DISTANCE_SENSOR_LASER">
                  <description>Laser rangefinder, e.g. LightWare SF02/F or PulsedLight units</description>
              </entry>
              <entry value="1" name="MAV_DISTANCE_SENSOR_ULTRASOUND">
                  <description>Ultrasound rangefinder, e.g. MaxBotix units</description>
              </entry>
              <entry value="2" name="MAV_DISTANCE_SENSOR_INFRARED">
                  <description>Infrared rangefinder, e.g. Sharp units</description>
              </entry>
          </enum>
          <enum name="MAV_SENSOR_ORIENTATION">
              <description>Enumeration of sensor orientation, according to its rotations</description>
              <entry value="0" name="MAV_SENSOR_ROTATION_NONE">
                  <description>Roll: 0, Pitch: 0, Yaw: 0</description>
              </entry>
              <entry value="1" name="MAV_SENSOR_ROTATION_YAW_45">
                  <description>Roll: 0, Pitch: 0, Yaw: 45</description>
              </entry>
              <entry value="2" name="MAV_SENSOR_ROTATION_YAW_90">
                  <description>Roll: 0, Pitch: 0, Yaw: 90</description>
              </entry>
              <entry value="3" name="MAV_SENSOR_ROTATION_YAW_135">
                  <description>Roll: 0, Pitch: 0, Yaw: 135</description>
              </entry>
              <entry value="4" name="MAV_SENSOR_ROTATION_YAW_180">
                  <description>Roll: 0, Pitch: 0, Yaw: 180</description>
              </entry>
              <entry value="5" name="MAV_SENSOR_ROTATION_YAW_225">
                  <description>Roll: 0, Pitch: 0, Yaw: 225</description>
              </entry>
              <entry value="6" name="MAV_SENSOR_ROTATION_YAW_270">
                  <description>Roll: 0, Pitch: 0, Yaw: 270</description>
              </entry>
              <entry value="7" name="MAV_SENSOR_ROTATION_YAW_315">
                  <description>Roll: 0, Pitch: 0, Yaw: 315</description>
              </entry>
              <entry value="8" name="MAV_SENSOR_ROTATION_ROLL_180">
                  <description>Roll: 180, Pitch: 0, Yaw: 0</description>
              </entry>
              <entry value="9" name="MAV_SENSOR_ROTATION_ROLL_180_YAW_45">
                  <description>Roll: 180, Pitch: 0, Yaw: 45</description>
              </entry>
              <entry value="10" name="MAV_SENSOR_ROTATION_ROLL_180_YAW_90">
                  <description>Roll: 180, Pitch: 0, Yaw: 90</description>
              </entry>
              <entry value="11" name="MAV_SENSOR_ROTATION_ROLL_180_YAW_135">
                  <description>Roll: 180, Pitch: 0, Yaw: 135</description>
              </entry>
              <entry value="12" name="MAV_SENSOR_ROTATION_PITCH_180">
                  <description>Roll: 0, Pitch: 180, Yaw: 0</description>
              </entry>
              <entry value="13" name="MAV_SENSOR_ROTATION_ROLL_180_YAW_225">
                  <description>Roll: 180, Pitch: 0, Yaw: 225</description>
              </entry>
              <entry value="14" name="MAV_SENSOR_ROTATION_ROLL_180_YAW_270">
                  <description>Roll: 180, Pitch: 0, Yaw: 270</description>
              </entry>
              <entry value="15" name="MAV_SENSOR_ROTATION_ROLL_180_YAW_315">
                  <description>Roll: 180, Pitch: 0, Yaw: 315</description>
              </entry>
              <entry value="16" name="MAV_SENSOR_ROTATION_ROLL_90">
                  <description>Roll: 90, Pitch: 0, Yaw: 0</description>
              </entry>
              <entry value="17" name="MAV_SENSOR_ROTATION_ROLL_90_YAW_45">
                  <description>Roll: 90, Pitch: 0, Yaw: 45</description>
              </entry>
              <entry value="18" name="MAV_SENSOR_ROTATION_ROLL_90_YAW_90">
                  <description>Roll: 90, Pitch: 0, Yaw: 90</description>
              </entry>
              <entry value="19" name="MAV_SENSOR_ROTATION_ROLL_90_YAW_135">
                  <description>Roll: 90, Pitch: 0, Yaw: 135</description>
              </entry>
              <entry value="20" name="MAV_SENSOR_ROTATION_ROLL_270">
                  <description>Roll: 270, Pitch: 0, Yaw: 0</description>
              </entry>
              <entry value="21" name="MAV_SENSOR_ROTATION_ROLL_270_YAW_45">
                  <description>Roll: 270, Pitch: 0, Yaw: 45</description>
              </entry>
              <entry value="22" name="MAV_SENSOR_ROTATION_ROLL_270_YAW_90">
                  <description>Roll: 270, Pitch: 0, Yaw: 90</description>
              </entry>
              <entry value="23" name="MAV_SENSOR_ROTATION_ROLL_270_YAW_135">
                  <description>Roll: 270, Pitch: 0, Yaw: 135</description>
              </entry>
              <entry value="24" name="MAV_SENSOR_ROTATION_PITCH_90">
                  <description>Roll: 0, Pitch: 90, Yaw: 0</description>
              </entry>
              <entry value="25" name="MAV_SENSOR_ROTATION_PITCH_270">
                <description>Roll: 0, Pitch: 270, Yaw: 0</description>
              </entry>
              <entry value="26" name="MAV_SENSOR_ROTATION_PITCH_180_YAW_90">
                <description>Roll: 0, Pitch: 180, Yaw: 90</description>
              </entry>
              <entry value="27" name="MAV_SENSOR_ROTATION_PITCH_180_YAW_270">
                  <description>Roll: 0, Pitch: 180, Yaw: 270</description>
              </entry>
              <entry value="28" name="MAV_SENSOR_ROTATION_ROLL_90_PITCH_90">
                  <description>Roll: 90, Pitch: 90, Yaw: 0</description>
              </entry>
              <entry value="29" name="MAV_SENSOR_ROTATION_ROLL_180_PITCH_90">
                  <description>Roll: 180, Pitch: 90, Yaw: 0</description>
              </entry>
              <entry value="30" name="MAV_SENSOR_ROTATION_ROLL_270_PITCH_90">
                  <description>Roll: 270, Pitch: 90, Yaw: 0</description>
              </entry>
              <entry value="31" name="MAV_SENSOR_ROTATION_ROLL_90_PITCH_180">
                  <description>Roll: 90, Pitch: 180, Yaw: 0</description>
              </entry>
              <entry value="32" name="MAV_SENSOR_ROTATION_ROLL_270_PITCH_180">
                  <description>Roll: 270, Pitch: 180, Yaw: 0</description>
              </entry>
              <entry value="33" name="MAV_SENSOR_ROTATION_ROLL_90_PITCH_270">
                  <description>Roll: 90, Pitch: 270, Yaw: 0</description>
              </entry>
              <entry value="34" name="MAV_SENSOR_ROTATION_ROLL_180_PITCH_270">
                  <description>Roll: 180, Pitch: 270, Yaw: 0</description>
              </entry>
              <entry value="35" name="MAV_SENSOR_ROTATION_ROLL_270_PITCH_270">
                  <description>Roll: 270, Pitch: 270, Yaw: 0</description>
              </entry>
              <entry value="36" name="MAV_SENSOR_ROTATION_ROLL_90_PITCH_180_YAW_90">
                  <description>Roll: 90, Pitch: 180, Yaw: 90</description>
              </entry>
              <entry value="37" name="MAV_SENSOR_ROTATION_ROLL_90_YAW_270">
                  <description>Roll: 90, Pitch: 0, Yaw: 270</description>
              </entry>
              <entry value="38" name="MAV_SENSOR_ROTATION_ROLL_315_PITCH_315_YAW_315">
                  <description>Roll: 315, Pitch: 315, Yaw: 315</description>
              </entry>
          </enum>
          <enum name="MAV_PROTOCOL_CAPABILITY">
              <description>Bitmask of (optional) autopilot capabilities (64 bit). If a bit is set, the autopilot supports this capability.</description>
              <entry value="1" name="MAV_PROTOCOL_CAPABILITY_MISSION_FLOAT">
                  <description>Autopilot supports MISSION float message type.</description>
              </entry>
              <entry value="2" name="MAV_PROTOCOL_CAPABILITY_PARAM_FLOAT">
                  <description>Autopilot supports the new param float message type.</description>
              </entry>
              <entry value="4" name="MAV_PROTOCOL_CAPABILITY_MISSION_INT">
                  <description>Autopilot supports MISSION_INT scaled integer message type.</description>
              </entry>
              <entry value="8" name="MAV_PROTOCOL_CAPABILITY_COMMAND_INT">
                  <description>Autopilot supports COMMAND_INT scaled integer message type.</description>
              </entry>
              <entry value="16" name="MAV_PROTOCOL_CAPABILITY_PARAM_UNION">
                  <description>Autopilot supports the new param union message type.</description>
              </entry>
              <entry value="32" name="MAV_PROTOCOL_CAPABILITY_FTP">
                  <description>Autopilot supports the new FILE_TRANSFER_PROTOCOL message type.</description>
              </entry>
              <entry value="64" name="MAV_PROTOCOL_CAPABILITY_SET_ATTITUDE_TARGET">
                  <description>Autopilot supports commanding attitude offboard.</description>
              </entry>
              <entry value="128" name="MAV_PROTOCOL_CAPABILITY_SET_POSITION_TARGET_LOCAL_NED">
                  <description>Autopilot supports commanding position and velocity targets in local NED frame.</description>
              </entry>
              <entry value="256" name="MAV_PROTOCOL_CAPABILITY_SET_POSITION_TARGET_GLOBAL_INT">
                  <description>Autopilot supports commanding position and velocity targets in global scaled integers.</description>
              </entry>
              <entry value="512" name="MAV_PROTOCOL_CAPABILITY_TERRAIN">
                  <description>Autopilot supports terrain protocol / data handling.</description>
              </entry>
              <entry value="1024" name="MAV_PROTOCOL_CAPABILITY_SET_ACTUATOR_TARGET">
                  <description>Autopilot supports direct actuator control.</description>
              </entry>
              <entry value="2048" name="MAV_PROTOCOL_CAPABILITY_FLIGHT_TERMINATION">
                  <description>Autopilot supports the flight termination command.</description>
              </entry>
              <entry value="4096" name="MAV_PROTOCOL_CAPABILITY_COMPASS_CALIBRATION">
                  <description>Autopilot supports onboard compass calibration.</description>
              </entry>
              <entry value="8192" name="MAV_PROTOCOL_CAPABILITY_MAVLINK2">
                  <description>Autopilot supports mavlink version 2.</description>
              </entry>
          </enum>
          <enum name="MAV_ESTIMATOR_TYPE">
              <description>Enumeration of estimator types</description>
              <entry value="1" name="MAV_ESTIMATOR_TYPE_NAIVE">
                  <description>This is a naive estimator without any real covariance feedback.</description>
              </entry>
              <entry value="2" name="MAV_ESTIMATOR_TYPE_VISION">
                  <description>Computer vision based estimate. Might be up to scale.</description>
              </entry>
              <entry value="3" name="MAV_ESTIMATOR_TYPE_VIO">
                  <description>Visual-inertial estimate.</description>
              </entry>
              <entry value="4" name="MAV_ESTIMATOR_TYPE_GPS">
                  <description>Plain GPS estimate.</description>
              </entry>
              <entry value="5" name="MAV_ESTIMATOR_TYPE_GPS_INS">
                  <description>Estimator integrating GPS and inertial sensing.</description>
              </entry>
          </enum>
          <enum name="MAV_BATTERY_TYPE">
              <description>Enumeration of battery types</description>
              <entry value="0" name="MAV_BATTERY_TYPE_UNKNOWN">
                  <description>Not specified.</description>
              </entry>
              <entry value="1" name="MAV_BATTERY_TYPE_LIPO">
                  <description>Lithium polymer battery</description>
              </entry>
              <entry value="2" name="MAV_BATTERY_TYPE_LIFE">
                  <description>Lithium-iron-phosphate battery</description>
              </entry>
              <entry value="3" name="MAV_BATTERY_TYPE_LION">
                  <description>Lithium-ION battery</description>
              </entry>
              <entry value="4" name="MAV_BATTERY_TYPE_NIMH">
                  <description>Nickel metal hydride battery</description>
              </entry>
          </enum>
          <enum name="MAV_BATTERY_FUNCTION">
              <description>Enumeration of battery functions</description>
              <entry value="0" name="MAV_BATTERY_FUNCTION_UNKNOWN">
                  <description>Battery function is unknown</description>
              </entry>
              <entry value="1" name="MAV_BATTERY_FUNCTION_ALL">
                  <description>Battery supports all flight systems</description>
              </entry>
              <entry value="2" name="MAV_BATTERY_FUNCTION_PROPULSION">
                  <description>Battery for the propulsion system</description>
              </entry>
              <entry value="3" name="MAV_BATTERY_FUNCTION_AVIONICS">
                  <description>Avionics battery</description>
              </entry>
              <entry value="4" name="MAV_BATTERY_TYPE_PAYLOAD">
                  <description>Payload battery</description>
              </entry>
          </enum>
          <enum name="MAV_VTOL_STATE">
              <description>Enumeration of VTOL states</description>
              <entry value="0" name="MAV_VTOL_STATE_UNDEFINED">
                  <description>MAV is not configured as VTOL</description>
              </entry>
              <entry value="1" name="MAV_VTOL_STATE_TRANSITION_TO_FW">
                  <description>VTOL is in transition from multicopter to fixed-wing</description>
              </entry>
              <entry value="2" name="MAV_VTOL_STATE_TRANSITION_TO_MC">
                  <description>VTOL is in transition from fixed-wing to multicopter</description>
              </entry>
              <entry value="3" name="MAV_VTOL_STATE_MC">
                  <description>VTOL is in multicopter state</description>
              </entry>
              <entry value="4" name="MAV_VTOL_STATE_FW">
                  <description>VTOL is in fixed-wing state</description>
              </entry>
          </enum>
          <enum name="MAV_LANDED_STATE">
              <description>Enumeration of landed detector states</description>
              <entry value="0" name="MAV_LANDED_STATE_UNDEFINED">
                  <description>MAV landed state is unknown</description>
              </entry>
              <entry value="1" name="MAV_LANDED_STATE_ON_GROUND">
                  <description>MAV is landed (on ground)</description>
              </entry>
              <entry value="2" name="MAV_LANDED_STATE_IN_AIR">
                  <description>MAV is in air</description>
              </entry>
          </enum>
          <enum name="ADSB_ALTITUDE_TYPE">
              <description>Enumeration of the ADSB altimeter types</description>
              <entry value="0" name="ADSB_ALTITUDE_TYPE_PRESSURE_QNH">
                  <description>Altitude reported from a Baro source using QNH reference</description>
              </entry>
              <entry value="1" name="ADSB_ALTITUDE_TYPE_GEOMETRIC">
                  <description>Altitude reported from a GNSS source</description>
              </entry>
          </enum>
          <enum name="ADSB_EMITTER_TYPE">
              <description>ADSB classification for the type of vehicle emitting the transponder signal</description>
              <entry value="0" name="ADSB_EMITTER_TYPE_NO_INFO"></entry>
              <entry value="1" name="ADSB_EMITTER_TYPE_LIGHT"></entry>
              <entry value="2" name="ADSB_EMITTER_TYPE_SMALL"></entry>
              <entry value="3" name="ADSB_EMITTER_TYPE_LARGE"></entry>
              <entry value="4" name="ADSB_EMITTER_TYPE_HIGH_VORTEX_LARGE"></entry>
              <entry value="5" name="ADSB_EMITTER_TYPE_HEAVY"></entry>
              <entry value="6" name="ADSB_EMITTER_TYPE_HIGHLY_MANUV"></entry>
              <entry value="7" name="ADSB_EMITTER_TYPE_ROTOCRAFT"></entry>
              <entry value="8" name="ADSB_EMITTER_TYPE_UNASSIGNED"></entry>
              <entry value="9" name="ADSB_EMITTER_TYPE_GLIDER"></entry>
              <entry value="10" name="ADSB_EMITTER_TYPE_LIGHTER_AIR"></entry>
              <entry value="11" name="ADSB_EMITTER_TYPE_PARACHUTE"></entry>
              <entry value="12" name="ADSB_EMITTER_TYPE_ULTRA_LIGHT"></entry>
              <entry value="13" name="ADSB_EMITTER_TYPE_UNASSIGNED2"></entry>
              <entry value="14" name="ADSB_EMITTER_TYPE_UAV"></entry>
              <entry value="15" name="ADSB_EMITTER_TYPE_SPACE"></entry>
              <entry value="16" name="ADSB_EMITTER_TYPE_UNASSGINED3"></entry>
              <entry value="17" name="ADSB_EMITTER_TYPE_EMERGENCY_SURFACE"></entry>
              <entry value="18" name="ADSB_EMITTER_TYPE_SERVICE_SURFACE"></entry>
              <entry value="19" name="ADSB_EMITTER_TYPE_POINT_OBSTACLE"></entry>
          </enum>
          <enum name="ADSB_FLAGS">
              <description>These flags indicate status such as data validity of each data source. Set = data valid</description>
              <entry value="1" name="ADSB_FLAGS_VALID_COORDS"></entry>
              <entry value="2" name="ADSB_FLAGS_VALID_ALTITUDE"></entry>
              <entry value="4" name="ADSB_FLAGS_VALID_HEADING"></entry>
              <entry value="8" name="ADSB_FLAGS_VALID_VELOCITY"></entry>
              <entry value="16" name="ADSB_FLAGS_VALID_CALLSIGN"></entry>
              <entry value="32" name="ADSB_FLAGS_VALID_SQUAWK"></entry>
              <entry value="64" name="ADSB_FLAGS_SIMULATED"></entry>
          </enum>
          <enum name="MAV_DO_REPOSITION_FLAGS">
              <description>Bitmask of options for the MAV_CMD_DO_REPOSITION</description>
              <entry value="1" name="MAV_DO_REPOSITION_FLAGS_CHANGE_MODE">
                  <description>The aircraft should immediately transition into guided. This should not be set for follow me applications</description>
              </entry>
          </enum>
          <!-- ESTIMATOR_STATUS_FLAGS - these values should be bit-and with the messages flags field to know if flag has been set -->
          <enum name="ESTIMATOR_STATUS_FLAGS">
              <description>Flags in EKF_STATUS message</description>
              <entry name="ESTIMATOR_ATTITUDE" value="1">
                  <description>True if the attitude estimate is good</description>
              </entry>

              <entry name="ESTIMATOR_VELOCITY_HORIZ" value="2">
                  <description>True if the horizontal velocity estimate is good</description>
              </entry>

              <entry name="ESTIMATOR_VELOCITY_VERT" value="4">
                  <description>True if the  vertical velocity estimate is good</description>
              </entry>

              <entry name="ESTIMATOR_POS_HORIZ_REL" value="8">
                  <description>True if the horizontal position (relative) estimate is good</description>
              </entry>

              <entry name="ESTIMATOR_POS_HORIZ_ABS" value="16">
                  <description>True if the horizontal position (absolute) estimate is good</description>
              </entry>

              <entry name="ESTIMATOR_POS_VERT_ABS" value="32">
                  <description>True if the vertical position (absolute) estimate is good</description>
              </entry>

              <entry name="ESTIMATOR_POS_VERT_AGL" value="64">
                  <description>True if the vertical position (above ground) estimate is good</description>
              </entry>

              <entry name="ESTIMATOR_CONST_POS_MODE" value="128">
                  <description>True if the EKF is in a constant position mode and is not using external measurements (eg GPS or optical flow)</description>
              </entry>

              <entry name="ESTIMATOR_PRED_POS_HORIZ_REL" value="256">
                  <description>True if the EKF has sufficient data to enter a mode that will provide a (relative) position estimate</description>
              </entry>

              <entry name="ESTIMATOR_PRED_POS_HORIZ_ABS" value="512">
                  <description>True if the EKF has sufficient data to enter a mode that will provide a (absolute) position estimate</description>
              </entry>

              <entry name="ESTIMATOR_GPS_GLITCH" value="1024">
                  <description>True if the EKF has detected a GPS glitch</description>
              </entry>
          </enum>

          <!-- motor test type enum -->
          <enum name="MOTOR_TEST_THROTTLE_TYPE">
              <entry name="MOTOR_TEST_THROTTLE_PERCENT" value="0">
                  <description>throttle as a percentage from 0 ~ 100</description>
              </entry>

              <entry name="MOTOR_TEST_THROTTLE_PWM" value="1">
                  <description>throttle as an absolute PWM value (normally in range of 1000~2000)</description>
              </entry>

              <entry name="MOTOR_TEST_THROTTLE_PILOT" value="2">
                  <description>throttle pass-through from pilot's transmitter</description>
              </entry>
          </enum>

          <!-- GPS_INPUT ignore flags enum -->
          <enum name="GPS_INPUT_IGNORE_FLAGS">
              <entry name="GPS_INPUT_IGNORE_FLAG_ALT" value="1">
                  <description>ignore altitude field</description>
              </entry>
              <entry name="GPS_INPUT_IGNORE_FLAG_HDOP" value="2">
                  <description>ignore hdop field</description>
              </entry>
              <entry name="GPS_INPUT_IGNORE_FLAG_VDOP" value="4">
                  <description>ignore vdop field</description>
              </entry>
              <entry name="GPS_INPUT_IGNORE_FLAG_VEL_HORIZ" value="8">
                  <description>ignore horizontal velocity field (vn and ve)</description>
              </entry>
              <entry name="GPS_INPUT_IGNORE_FLAG_VEL_VERT" value="16">
                  <description>ignore vertical velocity field (vd)</description>
              </entry>
              <entry name="GPS_INPUT_IGNORE_FLAG_SPEED_ACCURACY" value="32">
                  <description>ignore speed accuracy field</description>
              </entry>
              <entry name="GPS_INPUT_IGNORE_FLAG_HORIZONTAL_ACCURACY" value="64">
                  <description>ignore horizontal accuracy field</description>
              </entry>
              <entry name="GPS_INPUT_IGNORE_FLAG_VERTICAL_ACCURACY" value="128">
                  <description>ignore vertical accuracy field</description>
              </entry>
          </enum>
          <enum name="MAV_COLLISION_ACTION">
              <description>Possible actions an aircraft can take to avoid a collision.</description>
              <entry value="0" name="MAV_COLLISION_ACTION_NONE">
                  <description>Ignore any potential collisions</description>
              </entry>
              <entry value="1" name="MAV_COLLISION_ACTION_REPORT">
                  <description>Report potential collision</description>
              </entry>
              <entry value="2" name="MAV_COLLISION_ACTION_ASCEND_OR_DESCEND">
                  <description>Ascend or Descend to avoid threat</description>
              </entry>
              <entry value="3" name="MAV_COLLISION_ACTION_MOVE_HORIZONTALLY">
                  <description>Move horizontally to avoid threat</description>
              </entry>
              <entry value="4" name="MAV_COLLISION_ACTION_MOVE_PERPENDICULAR">
                  <description>Aircraft to move perpendicular to the collision's velocity vector</description>
              </entry>
              <entry value="5" name="MAV_COLLISION_ACTION_RTL">
                  <description>Aircraft to fly directly back to its launch point</description>
              </entry>
              <entry value="6" name="MAV_COLLISION_ACTION_HOVER">
                  <description>Aircraft to stop in place</description>
              </entry>
          </enum>
          <enum name="MAV_COLLISION_THREAT_LEVEL">
              <description>Aircraft-rated danger from this threat.</description>
              <entry value="0" name="MAV_COLLISION_THREAT_LEVEL_NONE">
                  <description>Not a threat</description>
              </entry>
              <entry value="1" name="MAV_COLLISION_THREAT_LEVEL_LOW">
                  <description>Craft is mildly concerned about this threat</description>
              </entry>
              <entry value="2" name="MAV_COLLISION_THREAT_LEVEL_HIGH">
                  <description>Craft is panicing, and may take actions to avoid threat</description>
              </entry>
          </enum>
          <enum name="MAV_COLLISION_SRC">
              <description>Source of information about this collision.</description>
              <entry value="0" name="MAV_COLLISION_SRC_ADSB">
                  <description>ID field references ADSB_VEHICLE packets</description>
              </entry>
              <entry value="1" name="MAV_COLLISION_SRC_MAVLINK_GPS_GLOBAL_INT">
                  <description>ID field references MAVLink SRC ID</description>
              </entry>
          </enum>
          <enum name="GPS_FIX_TYPE">
              <description>Type of GPS fix</description>
              <entry value="0" name="GPS_FIX_TYPE_NO_GPS">
                  <description>No GPS connected</description>
              </entry>
              <entry value="1" name="GPS_FIX_TYPE_NO_FIX">
                  <description>No position information, GPS is connected</description>
              </entry>
              <entry value="2" name="GPS_FIX_TYPE_2D_FIX">
                  <description>2D position</description>
              </entry>
              <entry value="3" name="GPS_FIX_TYPE_3D_FIX">
                  <description>3D position</description>
              </entry>
              <entry value="4" name="GPS_FIX_TYPE_DGPS">
                  <description>DGPS/SBAS aided 3D position</description>
              </entry>
              <entry value="5" name="GPS_FIX_TYPE_RTK_FLOAT">
                  <description>RTK float, 3D position</description>
              </entry>
              <entry value="6" name="GPS_FIX_TYPE_RTK_FIXED">
                  <description>RTK Fixed, 3D position</description>
              </entry>
              <entry value="7" name="GPS_FIX_TYPE_STATIC">
                  <description>Static fixed, typically used for base stations</description>
              </entry>
          </enum>
     </enums>
     <messages>
          <message id="0" name="HEARTBEAT">
               <description>The heartbeat message shows that a system is present and responding. The type of the MAV and Autopilot hardware allow the receiving system to treat further messages from this system appropriate (e.g. by laying out the user interface based on the autopilot).</description>
               <field type="uint8_t" name="type">Type of the MAV (quadrotor, helicopter, etc., up to 15 types, defined in MAV_TYPE ENUM)</field>
               <field type="uint8_t" name="autopilot">Autopilot type / class. defined in MAV_AUTOPILOT ENUM</field>
               <field type="uint8_t" name="base_mode">System mode bitfield, see MAV_MODE_FLAG ENUM in mavlink/include/mavlink_types.h</field>
               <field type="uint32_t" name="custom_mode">A bitfield for use for autopilot-specific flags.</field>
               <field type="uint8_t" name="system_status">System status flag, see MAV_STATE ENUM</field>
               <field type="uint8_t_mavlink_version" name="mavlink_version">MAVLink version, not writable by user, gets added by protocol because of magic data type: uint8_t_mavlink_version</field>
          </message>
          <message id="1" name="SYS_STATUS">
               <description>The general system state. If the system is following the MAVLink standard, the system state is mainly defined by three orthogonal states/modes: The system mode, which is either LOCKED (motors shut down and locked), MANUAL (system under RC control), GUIDED (system with autonomous position control, position setpoint controlled manually) or AUTO (system guided by path/waypoint planner). The NAV_MODE defined the current flight state: LIFTOFF (often an open-loop maneuver), LANDING, WAYPOINTS or VECTOR. This represents the internal navigation state machine. The system status shows wether the system is currently active or not and if an emergency occured. During the CRITICAL and EMERGENCY states the MAV is still considered to be active, but should start emergency procedures autonomously. After a failure occured it should first move from active to critical to allow manual intervention and then move to emergency after a certain timeout.</description>
               <field type="uint32_t" name="onboard_control_sensors_present" print_format="0x%04x">Bitmask showing which onboard controllers and sensors are present. Value of 0: not present. Value of 1: present. Indices defined by ENUM MAV_SYS_STATUS_SENSOR</field>
               <field type="uint32_t" name="onboard_control_sensors_enabled" print_format="0x%04x">Bitmask showing which onboard controllers and sensors are enabled:  Value of 0: not enabled. Value of 1: enabled. Indices defined by ENUM MAV_SYS_STATUS_SENSOR</field>
               <field type="uint32_t" name="onboard_control_sensors_health" print_format="0x%04x">Bitmask showing which onboard controllers and sensors are operational or have an error:  Value of 0: not enabled. Value of 1: enabled. Indices defined by ENUM MAV_SYS_STATUS_SENSOR</field>
               <field type="uint16_t" name="load">Maximum usage in percent of the mainloop time, (0%: 0, 100%: 1000) should be always below 1000</field>
               <field type="uint16_t" name="voltage_battery">Battery voltage, in millivolts (1 = 1 millivolt)</field>
               <field type="int16_t" name="current_battery">Battery current, in 10*milliamperes (1 = 10 milliampere), -1: autopilot does not measure the current</field>
               <field type="int8_t" name="battery_remaining">Remaining battery energy: (0%: 0, 100%: 100), -1: autopilot estimate the remaining battery</field>
               <field type="uint16_t" name="drop_rate_comm">Communication drops in percent, (0%: 0, 100%: 10'000), (UART, I2C, SPI, CAN), dropped packets on all links (packets that were corrupted on reception on the MAV)</field>
               <field type="uint16_t" name="errors_comm">Communication errors (UART, I2C, SPI, CAN), dropped packets on all links (packets that were corrupted on reception on the MAV)</field>
               <field type="uint16_t" name="errors_count1">Autopilot-specific errors</field>
               <field type="uint16_t" name="errors_count2">Autopilot-specific errors</field>
               <field type="uint16_t" name="errors_count3">Autopilot-specific errors</field>
               <field type="uint16_t" name="errors_count4">Autopilot-specific errors</field>
          </message>
          <message id="2" name="SYSTEM_TIME">
               <description>The system time is the time of the master clock, typically the computer clock of the main onboard computer.</description>
               <field type="uint64_t" name="time_unix_usec">Timestamp of the master clock in microseconds since UNIX epoch.</field>
               <field type="uint32_t" name="time_boot_ms">Timestamp of the component clock since boot time in milliseconds.</field>
          </message>
          <!-- FIXME to be removed / merged with SYSTEM_TIME -->
          <message id="4" name="PING">
               <description>A ping message either requesting or responding to a ping. This allows to measure the system latencies, including serial port, radio modem and UDP connections.</description>
               <field type="uint64_t" name="time_usec">Unix timestamp in microseconds or since system boot if smaller than MAVLink epoch (1.1.2009)</field>
               <field type="uint32_t" name="seq">PING sequence</field>
               <field type="uint8_t" name="target_system">0: request ping from all receiving systems, if greater than 0: message is a ping response and number is the system id of the requesting system</field>
               <field type="uint8_t" name="target_component">0: request ping from all receiving components, if greater than 0: message is a ping response and number is the system id of the requesting system</field>
          </message>
          <message id="5" name="CHANGE_OPERATOR_CONTROL">
               <description>Request to control this MAV</description>
               <field type="uint8_t" name="target_system">System the GCS requests control for</field>
               <field type="uint8_t" name="control_request">0: request control of this MAV, 1: Release control of this MAV</field>
               <field type="uint8_t" name="version">0: key as plaintext, 1-255: future, different hashing/encryption variants. The GCS should in general use the safest mode possible initially and then gradually move down the encryption level if it gets a NACK message indicating an encryption mismatch.</field>
               <field type="char[25]" name="passkey">Password / Key, depending on version plaintext or encrypted. 25 or less characters, NULL terminated. The characters may involve A-Z, a-z, 0-9, and "!?,.-"</field>
          </message>
          <message id="6" name="CHANGE_OPERATOR_CONTROL_ACK">
               <description>Accept / deny control of this MAV</description>
               <field type="uint8_t" name="gcs_system_id">ID of the GCS this message </field>
               <field type="uint8_t" name="control_request">0: request control of this MAV, 1: Release control of this MAV</field>
               <field type="uint8_t" name="ack">0: ACK, 1: NACK: Wrong passkey, 2: NACK: Unsupported passkey encryption method, 3: NACK: Already under control</field>
          </message>
          <message id="7" name="AUTH_KEY">
               <description>Emit an encrypted signature / key identifying this system. PLEASE NOTE: This protocol has been kept simple, so transmitting the key requires an encrypted channel for true safety.</description>
               <field type="char[32]" name="key">key</field>
          </message>
          <message id="11" name="SET_MODE">
               <description>THIS INTERFACE IS DEPRECATED. USE COMMAND_LONG with MAV_CMD_DO_SET_MODE INSTEAD. Set the system mode, as defined by enum MAV_MODE. There is no target component id as the mode is by definition for the overall aircraft, not only for one component.</description>
               <field type="uint8_t" name="target_system">The system setting the mode</field>
               <field type="uint8_t" name="base_mode" enum="MAV_MODE">The new base mode</field>
               <field type="uint32_t" name="custom_mode">The new autopilot-specific mode. This field can be ignored by an autopilot.</field>
          </message>
          <!-- reserved for PARAM_VALUE_UNION -->
          <message id="20" name="PARAM_REQUEST_READ">
               <description>Request to read the onboard parameter with the param_id string id. Onboard parameters are stored as key[const char*] -> value[float]. This allows to send a parameter to any other component (such as the GCS) without the need of previous knowledge of possible parameter names. Thus the same GCS can store different parameters for different autopilots. See also http://qgroundcontrol.org/parameter_interface for a full documentation of QGroundControl and IMU code.</description>
               <field type="uint8_t" name="target_system">System ID</field>
               <field type="uint8_t" name="target_component">Component ID</field>
               <field type="char[16]" name="param_id">Onboard parameter id, terminated by NULL if the length is less than 16 human-readable chars and WITHOUT null termination (NULL) byte if the length is exactly 16 chars - applications have to provide 16+1 bytes storage if the ID is stored as string</field>
               <field type="int16_t" name="param_index">Parameter index. Send -1 to use the param ID field as identifier (else the param id will be ignored)</field>
          </message>
          <message id="21" name="PARAM_REQUEST_LIST">
               <description>Request all parameters of this component. After this request, all parameters are emitted.</description>
               <field type="uint8_t" name="target_system">System ID</field>
               <field type="uint8_t" name="target_component">Component ID</field>
          </message>
          <message id="22" name="PARAM_VALUE">
               <description>Emit the value of a onboard parameter. The inclusion of param_count and param_index in the message allows the recipient to keep track of received parameters and allows him to re-request missing parameters after a loss or timeout.</description>
               <field type="char[16]" name="param_id">Onboard parameter id, terminated by NULL if the length is less than 16 human-readable chars and WITHOUT null termination (NULL) byte if the length is exactly 16 chars - applications have to provide 16+1 bytes storage if the ID is stored as string</field>
               <field type="float" name="param_value">Onboard parameter value</field>
               <field type="uint8_t" name="param_type" enum="MAV_PARAM_TYPE">Onboard parameter type: see the MAV_PARAM_TYPE enum for supported data types.</field>
               <field type="uint16_t" name="param_count">Total number of onboard parameters</field>
               <field type="uint16_t" name="param_index">Index of this onboard parameter</field>
          </message>
          <message id="23" name="PARAM_SET">
               <description>Set a parameter value TEMPORARILY to RAM. It will be reset to default on system reboot. Send the ACTION MAV_ACTION_STORAGE_WRITE to PERMANENTLY write the RAM contents to EEPROM. IMPORTANT: The receiving component should acknowledge the new parameter value by sending a param_value message to all communication partners. This will also ensure that multiple GCS all have an up-to-date list of all parameters. If the sending GCS did not receive a PARAM_VALUE message within its timeout time, it should re-send the PARAM_SET message.</description>
               <field type="uint8_t" name="target_system">System ID</field>
               <field type="uint8_t" name="target_component">Component ID</field>
               <field type="char[16]" name="param_id">Onboard parameter id, terminated by NULL if the length is less than 16 human-readable chars and WITHOUT null termination (NULL) byte if the length is exactly 16 chars - applications have to provide 16+1 bytes storage if the ID is stored as string</field>
               <field type="float" name="param_value">Onboard parameter value</field>
               <field type="uint8_t" name="param_type" enum="MAV_PARAM_TYPE">Onboard parameter type: see the MAV_PARAM_TYPE enum for supported data types.</field>
          </message>
          <message id="24" name="GPS_RAW_INT">
               <description>The global position, as returned by the Global Positioning System (GPS). This is
                NOT the global position estimate of the system, but rather a RAW sensor value. See message GLOBAL_POSITION for the global position estimate. Coordinate frame is right-handed, Z-axis up (GPS frame).</description>
               <field type="uint64_t" name="time_usec">Timestamp (microseconds since UNIX epoch or microseconds since system boot)</field>
               <field type="uint8_t" name="fix_type" enum="GPS_FIX_TYPE">See the GPS_FIX_TYPE enum.</field>
               <field type="int32_t" name="lat">Latitude (WGS84), in degrees * 1E7</field>
               <field type="int32_t" name="lon">Longitude (WGS84), in degrees * 1E7</field>
               <field type="int32_t" name="alt">Altitude (AMSL, NOT WGS84), in meters * 1000 (positive for up). Note that virtually all GPS modules provide the AMSL altitude in addition to the WGS84 altitude.</field>
               <field type="uint16_t" name="eph">GPS HDOP horizontal dilution of position (unitless). If unknown, set to: UINT16_MAX</field>
               <field type="uint16_t" name="epv">GPS VDOP vertical dilution of position (unitless). If unknown, set to: UINT16_MAX</field>
               <field type="uint16_t" name="vel">GPS ground speed (m/s * 100). If unknown, set to: UINT16_MAX</field>
               <field type="uint16_t" name="cog">Course over ground (NOT heading, but direction of movement) in degrees * 100, 0.0..359.99 degrees. If unknown, set to: UINT16_MAX</field>
               <field type="uint8_t" name="satellites_visible">Number of satellites visible. If unknown, set to 255</field>
          </message>
          <message id="25" name="GPS_STATUS">
               <description>The positioning status, as reported by GPS. This message is intended to display status information about each satellite visible to the receiver. See message GLOBAL_POSITION for the global position estimate. This message can contain information for up to 20 satellites.</description>
               <field type="uint8_t" name="satellites_visible">Number of satellites visible</field>
               <field type="uint8_t[20]" name="satellite_prn">Global satellite ID</field>
               <field type="uint8_t[20]" name="satellite_used">0: Satellite not used, 1: used for localization</field>
               <field type="uint8_t[20]" name="satellite_elevation">Elevation (0: right on top of receiver, 90: on the horizon) of satellite</field>
               <field type="uint8_t[20]" name="satellite_azimuth">Direction of satellite, 0: 0 deg, 255: 360 deg.</field>
               <field type="uint8_t[20]" name="satellite_snr">Signal to noise ratio of satellite</field>
          </message>
          <message id="26" name="SCALED_IMU">
               <description>The RAW IMU readings for the usual 9DOF sensor setup. This message should contain the scaled values to the described units</description>
               <field type="uint32_t" name="time_boot_ms">Timestamp (milliseconds since system boot)</field>
               <field type="int16_t" name="xacc">X acceleration (mg)</field>
               <field type="int16_t" name="yacc">Y acceleration (mg)</field>
               <field type="int16_t" name="zacc">Z acceleration (mg)</field>
               <field type="int16_t" name="xgyro">Angular speed around X axis (millirad /sec)</field>
               <field type="int16_t" name="ygyro">Angular speed around Y axis (millirad /sec)</field>
               <field type="int16_t" name="zgyro">Angular speed around Z axis (millirad /sec)</field>
               <field type="int16_t" name="xmag">X Magnetic field (milli tesla)</field>
               <field type="int16_t" name="ymag">Y Magnetic field (milli tesla)</field>
               <field type="int16_t" name="zmag">Z Magnetic field (milli tesla)</field>
          </message>
          <message id="27" name="RAW_IMU">
               <description>The RAW IMU readings for the usual 9DOF sensor setup. This message should always contain the true raw values without any scaling to allow data capture and system debugging.</description>
               <field type="uint64_t" name="time_usec">Timestamp (microseconds since UNIX epoch or microseconds since system boot)</field>
               <field type="int16_t" name="xacc">X acceleration (raw)</field>
               <field type="int16_t" name="yacc">Y acceleration (raw)</field>
               <field type="int16_t" name="zacc">Z acceleration (raw)</field>
               <field type="int16_t" name="xgyro">Angular speed around X axis (raw)</field>
               <field type="int16_t" name="ygyro">Angular speed around Y axis (raw)</field>
               <field type="int16_t" name="zgyro">Angular speed around Z axis (raw)</field>
               <field type="int16_t" name="xmag">X Magnetic field (raw)</field>
               <field type="int16_t" name="ymag">Y Magnetic field (raw)</field>
               <field type="int16_t" name="zmag">Z Magnetic field (raw)</field>
          </message>
          <message id="28" name="RAW_PRESSURE">
               <description>The RAW pressure readings for the typical setup of one absolute pressure and one differential pressure sensor. The sensor values should be the raw, UNSCALED ADC values.</description>
               <field type="uint64_t" name="time_usec">Timestamp (microseconds since UNIX epoch or microseconds since system boot)</field>
               <field type="int16_t" name="press_abs">Absolute pressure (raw)</field>
               <field type="int16_t" name="press_diff1">Differential pressure 1 (raw, 0 if nonexistant)</field>
               <field type="int16_t" name="press_diff2">Differential pressure 2 (raw, 0 if nonexistant)</field>
               <field type="int16_t" name="temperature">Raw Temperature measurement (raw)</field>
          </message>
          <message id="29" name="SCALED_PRESSURE">
               <description>The pressure readings for the typical setup of one absolute and differential pressure sensor. The units are as specified in each field.</description>
               <field type="uint32_t" name="time_boot_ms">Timestamp (milliseconds since system boot)</field>
               <field type="float" name="press_abs">Absolute pressure (hectopascal)</field>
               <field type="float" name="press_diff">Differential pressure 1 (hectopascal)</field>
               <field type="int16_t" name="temperature">Temperature measurement (0.01 degrees celsius)</field>
          </message>
          <message id="30" name="ATTITUDE">
               <description>The attitude in the aeronautical frame (right-handed, Z-down, X-front, Y-right).</description>
               <field type="uint32_t" name="time_boot_ms">Timestamp (milliseconds since system boot)</field>
               <field type="float" name="roll">Roll angle (rad, -pi..+pi)</field>
               <field type="float" name="pitch">Pitch angle (rad, -pi..+pi)</field>
               <field type="float" name="yaw">Yaw angle (rad, -pi..+pi)</field>
               <field type="float" name="rollspeed">Roll angular speed (rad/s)</field>
               <field type="float" name="pitchspeed">Pitch angular speed (rad/s)</field>
               <field type="float" name="yawspeed">Yaw angular speed (rad/s)</field>
          </message>
          <message id="31" name="ATTITUDE_QUATERNION">
               <description>The attitude in the aeronautical frame (right-handed, Z-down, X-front, Y-right), expressed as quaternion. Quaternion order is w, x, y, z and a zero rotation would be expressed as (1 0 0 0).</description>
               <field type="uint32_t" name="time_boot_ms">Timestamp (milliseconds since system boot)</field>
               <field type="float" name="q1">Quaternion component 1, w (1 in null-rotation)</field>
               <field type="float" name="q2">Quaternion component 2, x (0 in null-rotation)</field>
               <field type="float" name="q3">Quaternion component 3, y (0 in null-rotation)</field>
               <field type="float" name="q4">Quaternion component 4, z (0 in null-rotation)</field>
               <field type="float" name="rollspeed">Roll angular speed (rad/s)</field>
               <field type="float" name="pitchspeed">Pitch angular speed (rad/s)</field>
               <field type="float" name="yawspeed">Yaw angular speed (rad/s)</field>
          </message>
          <message id="32" name="LOCAL_POSITION_NED">
               <description>The filtered local position (e.g. fused computer vision and accelerometers). Coordinate frame is right-handed, Z-axis down (aeronautical frame, NED / north-east-down convention)</description>
               <field type="uint32_t" name="time_boot_ms">Timestamp (milliseconds since system boot)</field>
               <field type="float" name="x">X Position</field>
               <field type="float" name="y">Y Position</field>
               <field type="float" name="z">Z Position</field>
               <field type="float" name="vx">X Speed</field>
               <field type="float" name="vy">Y Speed</field>
               <field type="float" name="vz">Z Speed</field>
          </message>
          <message id="33" name="GLOBAL_POSITION_INT">
               <description>The filtered global position (e.g. fused GPS and accelerometers). The position is in GPS-frame (right-handed, Z-up). It
               is designed as scaled integer message since the resolution of float is not sufficient.</description>
               <field type="uint32_t" name="time_boot_ms">Timestamp (milliseconds since system boot)</field>
               <field type="int32_t" name="lat">Latitude, expressed as degrees * 1E7</field>
               <field type="int32_t" name="lon">Longitude, expressed as degrees * 1E7</field>
               <field type="int32_t" name="alt">Altitude in meters, expressed as * 1000 (millimeters), AMSL (not WGS84 - note that virtually all GPS modules provide the AMSL as well)</field>
               <field type="int32_t" name="relative_alt">Altitude above ground in meters, expressed as * 1000 (millimeters)</field>
               <field type="int16_t" name="vx">Ground X Speed (Latitude, positive north), expressed as m/s * 100</field>
               <field type="int16_t" name="vy">Ground Y Speed (Longitude, positive east), expressed as m/s * 100</field>
               <field type="int16_t" name="vz">Ground Z Speed (Altitude, positive down), expressed as m/s * 100</field>
               <field type="uint16_t" name="hdg">Vehicle heading (yaw angle) in degrees * 100, 0.0..359.99 degrees. If unknown, set to: UINT16_MAX</field>
          </message>
          <message id="34" name="RC_CHANNELS_SCALED">
               <description>The scaled values of the RC channels received. (-100%) -10000, (0%) 0, (100%) 10000. Channels that are inactive should be set to UINT16_MAX.</description>
               <field type="uint32_t" name="time_boot_ms">Timestamp (milliseconds since system boot)</field>
               <field type="uint8_t" name="port">Servo output port (set of 8 outputs = 1 port). Most MAVs will just use one, but this allows for more than 8 servos.</field>
               <field type="int16_t" name="chan1_scaled">RC channel 1 value scaled, (-100%) -10000, (0%) 0, (100%) 10000, (invalid) INT16_MAX.</field>
               <field type="int16_t" name="chan2_scaled">RC channel 2 value scaled, (-100%) -10000, (0%) 0, (100%) 10000, (invalid) INT16_MAX.</field>
               <field type="int16_t" name="chan3_scaled">RC channel 3 value scaled, (-100%) -10000, (0%) 0, (100%) 10000, (invalid) INT16_MAX.</field>
               <field type="int16_t" name="chan4_scaled">RC channel 4 value scaled, (-100%) -10000, (0%) 0, (100%) 10000, (invalid) INT16_MAX.</field>
               <field type="int16_t" name="chan5_scaled">RC channel 5 value scaled, (-100%) -10000, (0%) 0, (100%) 10000, (invalid) INT16_MAX.</field>
               <field type="int16_t" name="chan6_scaled">RC channel 6 value scaled, (-100%) -10000, (0%) 0, (100%) 10000, (invalid) INT16_MAX.</field>
               <field type="int16_t" name="chan7_scaled">RC channel 7 value scaled, (-100%) -10000, (0%) 0, (100%) 10000, (invalid) INT16_MAX.</field>
               <field type="int16_t" name="chan8_scaled">RC channel 8 value scaled, (-100%) -10000, (0%) 0, (100%) 10000, (invalid) INT16_MAX.</field>
               <field type="uint8_t" name="rssi">Receive signal strength indicator, 0: 0%, 100: 100%, 255: invalid/unknown.</field>
          </message>
          <message id="35" name="RC_CHANNELS_RAW">
               <description>The RAW values of the RC channels received. The standard PPM modulation is as follows: 1000 microseconds: 0%, 2000 microseconds: 100%. Individual receivers/transmitters might violate this specification.</description>
               <field type="uint32_t" name="time_boot_ms">Timestamp (milliseconds since system boot)</field>
               <field type="uint8_t" name="port">Servo output port (set of 8 outputs = 1 port). Most MAVs will just use one, but this allows for more than 8 servos.</field>
               <field type="uint16_t" name="chan1_raw">RC channel 1 value, in microseconds. A value of UINT16_MAX implies the channel is unused.</field>
               <field type="uint16_t" name="chan2_raw">RC channel 2 value, in microseconds. A value of UINT16_MAX implies the channel is unused.</field>
               <field type="uint16_t" name="chan3_raw">RC channel 3 value, in microseconds. A value of UINT16_MAX implies the channel is unused.</field>
               <field type="uint16_t" name="chan4_raw">RC channel 4 value, in microseconds. A value of UINT16_MAX implies the channel is unused.</field>
               <field type="uint16_t" name="chan5_raw">RC channel 5 value, in microseconds. A value of UINT16_MAX implies the channel is unused.</field>
               <field type="uint16_t" name="chan6_raw">RC channel 6 value, in microseconds. A value of UINT16_MAX implies the channel is unused.</field>
               <field type="uint16_t" name="chan7_raw">RC channel 7 value, in microseconds. A value of UINT16_MAX implies the channel is unused.</field>
               <field type="uint16_t" name="chan8_raw">RC channel 8 value, in microseconds. A value of UINT16_MAX implies the channel is unused.</field>
               <field type="uint8_t" name="rssi">Receive signal strength indicator, 0: 0%, 100: 100%, 255: invalid/unknown.</field>
          </message>
          <message id="36" name="SERVO_OUTPUT_RAW">
               <description>The RAW values of the servo outputs (for RC input from the remote, use the RC_CHANNELS messages). The standard PPM modulation is as follows: 1000 microseconds: 0%, 2000 microseconds: 100%.</description>
               <field type="uint32_t" name="time_usec">Timestamp (microseconds since system boot)</field>
               <field type="uint8_t" name="port">Servo output port (set of 8 outputs = 1 port). Most MAVs will just use one, but this allows to encode more than 8 servos.</field>
               <field type="uint16_t" name="servo1_raw">Servo output 1 value, in microseconds</field>
               <field type="uint16_t" name="servo2_raw">Servo output 2 value, in microseconds</field>
               <field type="uint16_t" name="servo3_raw">Servo output 3 value, in microseconds</field>
               <field type="uint16_t" name="servo4_raw">Servo output 4 value, in microseconds</field>
               <field type="uint16_t" name="servo5_raw">Servo output 5 value, in microseconds</field>
               <field type="uint16_t" name="servo6_raw">Servo output 6 value, in microseconds</field>
               <field type="uint16_t" name="servo7_raw">Servo output 7 value, in microseconds</field>
               <field type="uint16_t" name="servo8_raw">Servo output 8 value, in microseconds</field>
               <extensions/>
               <field type="uint16_t" name="servo9_raw">Servo output 9 value, in microseconds</field>
               <field type="uint16_t" name="servo10_raw">Servo output 10 value, in microseconds</field>
               <field type="uint16_t" name="servo11_raw">Servo output 11 value, in microseconds</field>
               <field type="uint16_t" name="servo12_raw">Servo output 12 value, in microseconds</field>
               <field type="uint16_t" name="servo13_raw">Servo output 13 value, in microseconds</field>
               <field type="uint16_t" name="servo14_raw">Servo output 14 value, in microseconds</field>
               <field type="uint16_t" name="servo15_raw">Servo output 15 value, in microseconds</field>
               <field type="uint16_t" name="servo16_raw">Servo output 16 value, in microseconds</field>
          </message>
          <message id="37" name="MISSION_REQUEST_PARTIAL_LIST">
               <description>Request a partial list of mission items from the system/component. http://qgroundcontrol.org/mavlink/waypoint_protocol. If start and end index are the same, just send one waypoint.</description>
               <field type="uint8_t" name="target_system">System ID</field>
               <field type="uint8_t" name="target_component">Component ID</field>
               <field type="int16_t" name="start_index">Start index, 0 by default</field>
               <field type="int16_t" name="end_index">End index, -1 by default (-1: send list to end). Else a valid index of the list</field>
          </message>
          <message id="38" name="MISSION_WRITE_PARTIAL_LIST">
               <description>This message is sent to the MAV to write a partial list. If start index == end index, only one item will be transmitted / updated. If the start index is NOT 0 and above the current list size, this request should be REJECTED!</description>
               <field type="uint8_t" name="target_system">System ID</field>
               <field type="uint8_t" name="target_component">Component ID</field>
               <field type="int16_t" name="start_index">Start index, 0 by default and smaller / equal to the largest index of the current onboard list.</field>
               <field type="int16_t" name="end_index">End index, equal or greater than start index.</field>
          </message>
          <message id="39" name="MISSION_ITEM">
               <description>Message encoding a mission item. This message is emitted to announce
                the presence of a mission item and to set a mission item on the system. The mission item can be either in x, y, z meters (type: LOCAL) or x:lat, y:lon, z:altitude. Local frame is Z-down, right handed (NED), global frame is Z-up, right handed (ENU). See also http://qgroundcontrol.org/mavlink/waypoint_protocol.</description>
               <field type="uint8_t" name="target_system">System ID</field>
               <field type="uint8_t" name="target_component">Component ID</field>
               <field type="uint16_t" name="seq">Sequence</field>
               <field type="uint8_t" name="frame">The coordinate system of the MISSION. see MAV_FRAME in mavlink_types.h</field>
               <field type="uint16_t" name="command">The scheduled action for the MISSION. see MAV_CMD in common.xml MAVLink specs</field>
               <field type="uint8_t" name="current">false:0, true:1</field>
               <field type="uint8_t" name="autocontinue">autocontinue to next wp</field>
               <field type="float" name="param1">PARAM1, see MAV_CMD enum</field>
               <field type="float" name="param2">PARAM2, see MAV_CMD enum</field>
               <field type="float" name="param3">PARAM3, see MAV_CMD enum</field>
               <field type="float" name="param4">PARAM4, see MAV_CMD enum</field>
               <field type="float" name="x">PARAM5 / local: x position, global: latitude</field>
               <field type="float" name="y">PARAM6 / y position: global: longitude</field>
               <field type="float" name="z">PARAM7 / z position: global: altitude (relative or absolute, depending on frame.</field>
          </message>
          <message id="40" name="MISSION_REQUEST">
               <description>Request the information of the mission item with the sequence number seq. The response of the system to this message should be a MISSION_ITEM message. http://qgroundcontrol.org/mavlink/waypoint_protocol</description>
               <field type="uint8_t" name="target_system">System ID</field>
               <field type="uint8_t" name="target_component">Component ID</field>
               <field type="uint16_t" name="seq">Sequence</field>
          </message>
          <message id="41" name="MISSION_SET_CURRENT">
               <description>Set the mission item with sequence number seq as current item. This means that the MAV will continue to this mission item on the shortest path (not following the mission items in-between).</description>
               <field type="uint8_t" name="target_system">System ID</field>
               <field type="uint8_t" name="target_component">Component ID</field>
               <field type="uint16_t" name="seq">Sequence</field>
          </message>
          <message id="42" name="MISSION_CURRENT">
               <description>Message that announces the sequence number of the current active mission item. The MAV will fly towards this mission item.</description>
               <field type="uint16_t" name="seq">Sequence</field>
          </message>
          <message id="43" name="MISSION_REQUEST_LIST">
               <description>Request the overall list of mission items from the system/component.</description>
               <field type="uint8_t" name="target_system">System ID</field>
               <field type="uint8_t" name="target_component">Component ID</field>
          </message>
          <message id="44" name="MISSION_COUNT">
               <description>This message is emitted as response to MISSION_REQUEST_LIST by the MAV and to initiate a write transaction. The GCS can then request the individual mission item based on the knowledge of the total number of MISSIONs.</description>
               <field type="uint8_t" name="target_system">System ID</field>
               <field type="uint8_t" name="target_component">Component ID</field>
               <field type="uint16_t" name="count">Number of mission items in the sequence</field>
          </message>
          <message id="45" name="MISSION_CLEAR_ALL">
               <description>Delete all mission items at once.</description>
               <field type="uint8_t" name="target_system">System ID</field>
               <field type="uint8_t" name="target_component">Component ID</field>
          </message>
          <message id="46" name="MISSION_ITEM_REACHED">
               <description>A certain mission item has been reached. The system will either hold this position (or circle on the orbit) or (if the autocontinue on the WP was set) continue to the next MISSION.</description>
               <field type="uint16_t" name="seq">Sequence</field>
          </message>
          <message id="47" name="MISSION_ACK">
               <description>Ack message during MISSION handling. The type field states if this message is a positive ack (type=0) or if an error happened (type=non-zero).</description>
               <field type="uint8_t" name="target_system">System ID</field>
               <field type="uint8_t" name="target_component">Component ID</field>
               <field type="uint8_t" name="type" enum="MAV_MISSION_RESULT">See MAV_MISSION_RESULT enum</field>
          </message>
          <message id="48" name="SET_GPS_GLOBAL_ORIGIN">
               <description>As local waypoints exist, the global MISSION reference allows to transform between the local coordinate frame and the global (GPS) coordinate frame. This can be necessary when e.g. in- and outdoor settings are connected and the MAV should move from in- to outdoor.</description>
               <field type="uint8_t" name="target_system">System ID</field>
               <field type="int32_t" name="latitude">Latitude (WGS84), in degrees * 1E7</field>
               <field type="int32_t" name="longitude">Longitude (WGS84, in degrees * 1E7</field>
               <field type="int32_t" name="altitude">Altitude (AMSL), in meters * 1000 (positive for up)</field>
          </message>
          <message id="49" name="GPS_GLOBAL_ORIGIN">
               <description>Once the MAV sets a new GPS-Local correspondence, this message announces the origin (0,0,0) position</description>
               <field type="int32_t" name="latitude">Latitude (WGS84), in degrees * 1E7</field>
               <field type="int32_t" name="longitude">Longitude (WGS84), in degrees * 1E7</field>
               <field type="int32_t" name="altitude">Altitude (AMSL), in meters * 1000 (positive for up)</field>
          </message>
          <message id="50" name="PARAM_MAP_RC">
               <description>Bind a RC channel to a parameter. The parameter should change accoding to the RC channel value.</description>
               <field type="uint8_t" name="target_system">System ID</field>
               <field type="uint8_t" name="target_component">Component ID</field>
               <field type="char[16]" name="param_id">Onboard parameter id, terminated by NULL if the length is less than 16 human-readable chars and WITHOUT null termination (NULL) byte if the length is exactly 16 chars - applications have to provide 16+1 bytes storage if the ID is stored as string</field>
               <field type="int16_t" name="param_index">Parameter index. Send -1 to use the param ID field as identifier (else the param id will be ignored), send -2 to disable any existing map for this rc_channel_index.</field>
               <field type="uint8_t" name="parameter_rc_channel_index">Index of parameter RC channel. Not equal to the RC channel id. Typically correpsonds to a potentiometer-knob on the RC.</field>
               <field type="float" name="param_value0">Initial parameter value</field>
               <field type="float" name="scale">Scale, maps the RC range [-1, 1] to a parameter value</field>
               <field type="float" name="param_value_min">Minimum param value. The protocol does not define if this overwrites an onboard minimum value. (Depends on implementation)</field>
               <field type="float" name="param_value_max">Maximum param value. The protocol does not define if this overwrites an onboard maximum value. (Depends on implementation)</field>
          </message>
          <message id="51" name="MISSION_REQUEST_INT">
               <description>Request the information of the mission item with the sequence number seq. The response of the system to this message should be a MISSION_ITEM_INT message. http://qgroundcontrol.org/mavlink/waypoint_protocol</description>
               <field type="uint8_t" name="target_system">System ID</field>
               <field type="uint8_t" name="target_component">Component ID</field>
               <field type="uint16_t" name="seq">Sequence</field>
          </message>
          <message id="54" name="SAFETY_SET_ALLOWED_AREA">
               <description>Set a safety zone (volume), which is defined by two corners of a cube. This message can be used to tell the MAV which setpoints/MISSIONs to accept and which to reject. Safety areas are often enforced by national or competition regulations.</description>
               <field type="uint8_t" name="target_system">System ID</field>
               <field type="uint8_t" name="target_component">Component ID</field>
               <field type="uint8_t" name="frame" enum="MAV_FRAME">Coordinate frame, as defined by MAV_FRAME enum in mavlink_types.h. Can be either global, GPS, right-handed with Z axis up or local, right handed, Z axis down.</field>
               <field type="float" name="p1x">x position 1 / Latitude 1</field>
               <field type="float" name="p1y">y position 1 / Longitude 1</field>
               <field type="float" name="p1z">z position 1 / Altitude 1</field>
               <field type="float" name="p2x">x position 2 / Latitude 2</field>
               <field type="float" name="p2y">y position 2 / Longitude 2</field>
               <field type="float" name="p2z">z position 2 / Altitude 2</field>
          </message>
          <message id="55" name="SAFETY_ALLOWED_AREA">
               <description>Read out the safety zone the MAV currently assumes.</description>
               <field type="uint8_t" name="frame" enum="MAV_FRAME">Coordinate frame, as defined by MAV_FRAME enum in mavlink_types.h. Can be either global, GPS, right-handed with Z axis up or local, right handed, Z axis down.</field>
               <field type="float" name="p1x">x position 1 / Latitude 1</field>
               <field type="float" name="p1y">y position 1 / Longitude 1</field>
               <field type="float" name="p1z">z position 1 / Altitude 1</field>
               <field type="float" name="p2x">x position 2 / Latitude 2</field>
               <field type="float" name="p2y">y position 2 / Longitude 2</field>
               <field type="float" name="p2z">z position 2 / Altitude 2</field>
          </message>
          <message id="61" name="ATTITUDE_QUATERNION_COV">
               <description>The attitude in the aeronautical frame (right-handed, Z-down, X-front, Y-right), expressed as quaternion. Quaternion order is w, x, y, z and a zero rotation would be expressed as (1 0 0 0).</description>
               <field type="uint64_t" name="time_usec">Timestamp (microseconds since system boot or since UNIX epoch)</field>
               <field type="float[4]" name="q">Quaternion components, w, x, y, z (1 0 0 0 is the null-rotation)</field>
               <field type="float" name="rollspeed">Roll angular speed (rad/s)</field>
               <field type="float" name="pitchspeed">Pitch angular speed (rad/s)</field>
               <field type="float" name="yawspeed">Yaw angular speed (rad/s)</field>
               <field type="float[9]" name="covariance">Attitude covariance</field>
          </message>
          <message id="62" name="NAV_CONTROLLER_OUTPUT">
               <description>The state of the fixed wing navigation and position controller.</description>
               <field type="float" name="nav_roll">Current desired roll in degrees</field>
               <field type="float" name="nav_pitch">Current desired pitch in degrees</field>
               <field type="int16_t" name="nav_bearing">Current desired heading in degrees</field>
               <field type="int16_t" name="target_bearing">Bearing to current MISSION/target in degrees</field>
               <field type="uint16_t" name="wp_dist">Distance to active MISSION in meters</field>
               <field type="float" name="alt_error">Current altitude error in meters</field>
               <field type="float" name="aspd_error">Current airspeed error in meters/second</field>
               <field type="float" name="xtrack_error">Current crosstrack error on x-y plane in meters</field>
          </message>
          <message id="63" name="GLOBAL_POSITION_INT_COV">
              <description>The filtered global position (e.g. fused GPS and accelerometers). The position is in GPS-frame (right-handed, Z-up). It  is designed as scaled integer message since the resolution of float is not sufficient. NOTE: This message is intended for onboard networks / companion computers and higher-bandwidth links and optimized for accuracy and completeness. Please use the GLOBAL_POSITION_INT message for a minimal subset.</description>
              <field type="uint64_t" name="time_usec">Timestamp (microseconds since system boot or since UNIX epoch)</field>
              <field type="uint8_t" name="estimator_type" enum="MAV_ESTIMATOR_TYPE">Class id of the estimator this estimate originated from.</field>
              <field type="int32_t" name="lat">Latitude, expressed as degrees * 1E7</field>
              <field type="int32_t" name="lon">Longitude, expressed as degrees * 1E7</field>
              <field type="int32_t" name="alt">Altitude in meters, expressed as * 1000 (millimeters), above MSL</field>
              <field type="int32_t" name="relative_alt">Altitude above ground in meters, expressed as * 1000 (millimeters)</field>
              <field type="float" name="vx">Ground X Speed (Latitude), expressed as m/s</field>
              <field type="float" name="vy">Ground Y Speed (Longitude), expressed as m/s</field>
              <field type="float" name="vz">Ground Z Speed (Altitude), expressed as m/s</field>
              <field type="float[36]" name="covariance">Covariance matrix (first six entries are the first ROW, next six entries are the second row, etc.)</field>
          </message>
          <message id="64" name="LOCAL_POSITION_NED_COV">
              <description>The filtered local position (e.g. fused computer vision and accelerometers). Coordinate frame is right-handed, Z-axis down (aeronautical frame, NED / north-east-down convention)</description>
              <field type="uint64_t" name="time_usec">Timestamp (microseconds since system boot or since UNIX epoch)</field>
              <field type="uint8_t" name="estimator_type" enum="MAV_ESTIMATOR_TYPE">Class id of the estimator this estimate originated from.</field>
              <field type="float" name="x">X Position</field>
              <field type="float" name="y">Y Position</field>
              <field type="float" name="z">Z Position</field>
              <field type="float" name="vx">X Speed (m/s)</field>
              <field type="float" name="vy">Y Speed (m/s)</field>
              <field type="float" name="vz">Z Speed (m/s)</field>
              <field type="float" name="ax">X Acceleration (m/s^2)</field>
              <field type="float" name="ay">Y Acceleration (m/s^2)</field>
              <field type="float" name="az">Z Acceleration (m/s^2)</field>
              <field type="float[45]" name="covariance">Covariance matrix upper right triangular (first nine entries are the first ROW, next eight entries are the second row, etc.)</field>
          </message>
          <message id="65" name="RC_CHANNELS">
               <description>The PPM values of the RC channels received. The standard PPM modulation is as follows: 1000 microseconds: 0%, 2000 microseconds: 100%. Individual receivers/transmitters might violate this specification.</description>
               <field type="uint32_t" name="time_boot_ms">Timestamp (milliseconds since system boot)</field>
               <field type="uint8_t" name="chancount">Total number of RC channels being received. This can be larger than 18, indicating that more channels are available but not given in this message. This value should be 0 when no RC channels are available.</field>
               <field type="uint16_t" name="chan1_raw">RC channel 1 value, in microseconds. A value of UINT16_MAX implies the channel is unused.</field>
               <field type="uint16_t" name="chan2_raw">RC channel 2 value, in microseconds. A value of UINT16_MAX implies the channel is unused.</field>
               <field type="uint16_t" name="chan3_raw">RC channel 3 value, in microseconds. A value of UINT16_MAX implies the channel is unused.</field>
               <field type="uint16_t" name="chan4_raw">RC channel 4 value, in microseconds. A value of UINT16_MAX implies the channel is unused.</field>
               <field type="uint16_t" name="chan5_raw">RC channel 5 value, in microseconds. A value of UINT16_MAX implies the channel is unused.</field>
               <field type="uint16_t" name="chan6_raw">RC channel 6 value, in microseconds. A value of UINT16_MAX implies the channel is unused.</field>
               <field type="uint16_t" name="chan7_raw">RC channel 7 value, in microseconds. A value of UINT16_MAX implies the channel is unused.</field>
               <field type="uint16_t" name="chan8_raw">RC channel 8 value, in microseconds. A value of UINT16_MAX implies the channel is unused.</field>
               <field type="uint16_t" name="chan9_raw">RC channel 9 value, in microseconds. A value of UINT16_MAX implies the channel is unused.</field>
               <field type="uint16_t" name="chan10_raw">RC channel 10 value, in microseconds. A value of UINT16_MAX implies the channel is unused.</field>
               <field type="uint16_t" name="chan11_raw">RC channel 11 value, in microseconds. A value of UINT16_MAX implies the channel is unused.</field>
               <field type="uint16_t" name="chan12_raw">RC channel 12 value, in microseconds. A value of UINT16_MAX implies the channel is unused.</field>
               <field type="uint16_t" name="chan13_raw">RC channel 13 value, in microseconds. A value of UINT16_MAX implies the channel is unused.</field>
               <field type="uint16_t" name="chan14_raw">RC channel 14 value, in microseconds. A value of UINT16_MAX implies the channel is unused.</field>
               <field type="uint16_t" name="chan15_raw">RC channel 15 value, in microseconds. A value of UINT16_MAX implies the channel is unused.</field>
               <field type="uint16_t" name="chan16_raw">RC channel 16 value, in microseconds. A value of UINT16_MAX implies the channel is unused.</field>
               <field type="uint16_t" name="chan17_raw">RC channel 17 value, in microseconds. A value of UINT16_MAX implies the channel is unused.</field>
               <field type="uint16_t" name="chan18_raw">RC channel 18 value, in microseconds. A value of UINT16_MAX implies the channel is unused.</field>
               <field type="uint8_t" name="rssi">Receive signal strength indicator, 0: 0%, 100: 100%, 255: invalid/unknown.</field>
          </message>
          <message id="66" name="REQUEST_DATA_STREAM">
               <description>THIS INTERFACE IS DEPRECATED. USE SET_MESSAGE_INTERVAL INSTEAD.</description>
               <field type="uint8_t" name="target_system">The target requested to send the message stream.</field>
               <field type="uint8_t" name="target_component">The target requested to send the message stream.</field>
               <field type="uint8_t" name="req_stream_id">The ID of the requested data stream</field>
               <field type="uint16_t" name="req_message_rate">The requested message rate</field>
               <field type="uint8_t" name="start_stop">1 to start sending, 0 to stop sending.</field>
          </message>
          <message id="67" name="DATA_STREAM">
               <description>THIS INTERFACE IS DEPRECATED. USE MESSAGE_INTERVAL INSTEAD.</description>
               <field type="uint8_t" name="stream_id">The ID of the requested data stream</field>
               <field type="uint16_t" name="message_rate">The message rate</field>
               <field type="uint8_t" name="on_off">1 stream is enabled, 0 stream is stopped.</field>
          </message>
          <message id="69" name="MANUAL_CONTROL">
               <description>This message provides an API for manually controlling the vehicle using standard joystick axes nomenclature, along with a joystick-like input device. Unused axes can be disabled an buttons are also transmit as boolean values of their </description>
               <field type="uint8_t" name="target">The system to be controlled.</field>
               <field type="int16_t" name="x">X-axis, normalized to the range [-1000,1000]. A value of INT16_MAX indicates that this axis is invalid. Generally corresponds to forward(1000)-backward(-1000) movement on a joystick and the pitch of a vehicle.</field>
               <field type="int16_t" name="y">Y-axis, normalized to the range [-1000,1000]. A value of INT16_MAX indicates that this axis is invalid. Generally corresponds to left(-1000)-right(1000) movement on a joystick and the roll of a vehicle.</field>
               <field type="int16_t" name="z">Z-axis, normalized to the range [-1000,1000]. A value of INT16_MAX indicates that this axis is invalid. Generally corresponds to a separate slider movement with maximum being 1000 and minimum being -1000 on a joystick and the thrust of a vehicle. Positive values are positive thrust, negative values are negative thrust.</field>
               <field type="int16_t" name="r">R-axis, normalized to the range [-1000,1000]. A value of INT16_MAX indicates that this axis is invalid. Generally corresponds to a twisting of the joystick, with counter-clockwise being 1000 and clockwise being -1000, and the yaw of a vehicle.</field>
               <field type="uint16_t" name="buttons">A bitfield corresponding to the joystick buttons' current state, 1 for pressed, 0 for released. The lowest bit corresponds to Button 1.</field>
          </message>
          <message id="70" name="RC_CHANNELS_OVERRIDE">
               <description>The RAW values of the RC channels sent to the MAV to override info received from the RC radio. A value of UINT16_MAX means no change to that channel. A value of 0 means control of that channel should be released back to the RC radio. The standard PPM modulation is as follows: 1000 microseconds: 0%, 2000 microseconds: 100%. Individual receivers/transmitters might violate this specification.</description>
               <field type="uint8_t" name="target_system">System ID</field>
               <field type="uint8_t" name="target_component">Component ID</field>
               <field type="uint16_t" name="chan1_raw">RC channel 1 value, in microseconds. A value of UINT16_MAX means to ignore this field.</field>
               <field type="uint16_t" name="chan2_raw">RC channel 2 value, in microseconds. A value of UINT16_MAX means to ignore this field.</field>
               <field type="uint16_t" name="chan3_raw">RC channel 3 value, in microseconds. A value of UINT16_MAX means to ignore this field.</field>
               <field type="uint16_t" name="chan4_raw">RC channel 4 value, in microseconds. A value of UINT16_MAX means to ignore this field.</field>
               <field type="uint16_t" name="chan5_raw">RC channel 5 value, in microseconds. A value of UINT16_MAX means to ignore this field.</field>
               <field type="uint16_t" name="chan6_raw">RC channel 6 value, in microseconds. A value of UINT16_MAX means to ignore this field.</field>
               <field type="uint16_t" name="chan7_raw">RC channel 7 value, in microseconds. A value of UINT16_MAX means to ignore this field.</field>
               <field type="uint16_t" name="chan8_raw">RC channel 8 value, in microseconds. A value of UINT16_MAX means to ignore this field.</field>
          </message>
          <message id="73" name="MISSION_ITEM_INT">
              <description>Message encoding a mission item. This message is emitted to announce
                the presence of a mission item and to set a mission item on the system. The mission item can be either in x, y, z meters (type: LOCAL) or x:lat, y:lon, z:altitude. Local frame is Z-down, right handed (NED), global frame is Z-up, right handed (ENU). See alsohttp://qgroundcontrol.org/mavlink/waypoint_protocol.</description>
              <field type="uint8_t" name="target_system">System ID</field>
              <field type="uint8_t" name="target_component">Component ID</field>
              <field type="uint16_t" name="seq">Waypoint ID (sequence number). Starts at zero. Increases monotonically for each waypoint, no gaps in the sequence (0,1,2,3,4).</field>
              <field type="uint8_t" name="frame">The coordinate system of the MISSION. see MAV_FRAME in mavlink_types.h</field>
              <field type="uint16_t" name="command">The scheduled action for the MISSION. see MAV_CMD in common.xml MAVLink specs</field>
              <field type="uint8_t" name="current">false:0, true:1</field>
              <field type="uint8_t" name="autocontinue">autocontinue to next wp</field>
              <field type="float" name="param1">PARAM1, see MAV_CMD enum</field>
              <field type="float" name="param2">PARAM2, see MAV_CMD enum</field>
              <field type="float" name="param3">PARAM3, see MAV_CMD enum</field>
              <field type="float" name="param4">PARAM4, see MAV_CMD enum</field>
              <field type="int32_t" name="x">PARAM5 / local: x position in meters * 1e4, global: latitude in degrees * 10^7</field>
              <field type="int32_t" name="y">PARAM6 / y position: local: x position in meters * 1e4, global: longitude in degrees *10^7</field>
              <field type="float" name="z">PARAM7 / z position: global: altitude in meters (relative or absolute, depending on frame.</field>
          </message>
          <message id="74" name="VFR_HUD">
               <description>Metrics typically displayed on a HUD for fixed wing aircraft</description>
               <field type="float" name="airspeed">Current airspeed in m/s</field>
               <field type="float" name="groundspeed">Current ground speed in m/s</field>
               <field type="int16_t" name="heading">Current heading in degrees, in compass units (0..360, 0=north)</field>
               <field type="uint16_t" name="throttle">Current throttle setting in integer percent, 0 to 100</field>
               <field type="float" name="alt">Current altitude (MSL), in meters</field>
               <field type="float" name="climb">Current climb rate in meters/second</field>
          </message>
          <message id="75" name="COMMAND_INT">
              <description>Message encoding a command with parameters as scaled integers. Scaling depends on the actual command value.</description>
              <field type="uint8_t" name="target_system">System ID</field>
              <field type="uint8_t" name="target_component">Component ID</field>
              <field type="uint8_t" name="frame">The coordinate system of the COMMAND. see MAV_FRAME in mavlink_types.h</field>
              <field type="uint16_t" name="command">The scheduled action for the mission item. see MAV_CMD in common.xml MAVLink specs</field>
              <field type="uint8_t" name="current">false:0, true:1</field>
              <field type="uint8_t" name="autocontinue">autocontinue to next wp</field>
              <field type="float" name="param1">PARAM1, see MAV_CMD enum</field>
              <field type="float" name="param2">PARAM2, see MAV_CMD enum</field>
              <field type="float" name="param3">PARAM3, see MAV_CMD enum</field>
              <field type="float" name="param4">PARAM4, see MAV_CMD enum</field>
              <field type="int32_t" name="x">PARAM5 / local: x position in meters * 1e4, global: latitude in degrees * 10^7</field>
              <field type="int32_t" name="y">PARAM6 / local: y position in meters * 1e4, global: longitude in degrees * 10^7</field>
              <field type="float" name="z">PARAM7 / z position: global: altitude in meters (relative or absolute, depending on frame.</field>
          </message>
          <message id="76" name="COMMAND_LONG">
               <description>Send a command with up to seven parameters to the MAV</description>
               <field type="uint8_t" name="target_system">System which should execute the command</field>
               <field type="uint8_t" name="target_component">Component which should execute the command, 0 for all components</field>
               <field type="uint16_t" name="command" enum="MAV_CMD">Command ID, as defined by MAV_CMD enum.</field>
               <field type="uint8_t" name="confirmation">0: First transmission of this command. 1-255: Confirmation transmissions (e.g. for kill command)</field>
               <field type="float" name="param1">Parameter 1, as defined by MAV_CMD enum.</field>
               <field type="float" name="param2">Parameter 2, as defined by MAV_CMD enum.</field>
               <field type="float" name="param3">Parameter 3, as defined by MAV_CMD enum.</field>
               <field type="float" name="param4">Parameter 4, as defined by MAV_CMD enum.</field>
               <field type="float" name="param5">Parameter 5, as defined by MAV_CMD enum.</field>
               <field type="float" name="param6">Parameter 6, as defined by MAV_CMD enum.</field>
               <field type="float" name="param7">Parameter 7, as defined by MAV_CMD enum.</field>
          </message>
          <message id="77" name="COMMAND_ACK">
               <description>Report status of a command. Includes feedback wether the command was executed.</description>
               <field type="uint16_t" name="command" enum="MAV_CMD">Command ID, as defined by MAV_CMD enum.</field>
               <field type="uint8_t" name="result">See MAV_RESULT enum</field>
          </message>
         <message id="81" name="MANUAL_SETPOINT">
             <description>Setpoint in roll, pitch, yaw and thrust from the operator</description>
             <field type="uint32_t" name="time_boot_ms">Timestamp in milliseconds since system boot</field>
             <field type="float" name="roll">Desired roll rate in radians per second</field>
             <field type="float" name="pitch">Desired pitch rate in radians per second</field>
             <field type="float" name="yaw">Desired yaw rate in radians per second</field>
             <field type="float" name="thrust">Collective thrust, normalized to 0 .. 1</field>
             <field type="uint8_t" name="mode_switch">Flight mode switch position, 0.. 255</field>
             <field type="uint8_t" name="manual_override_switch">Override mode switch position, 0.. 255</field>
         </message>
          <message id="82" name="SET_ATTITUDE_TARGET">
               <description>Sets a desired vehicle attitude. Used by an external controller to command the vehicle (manual controller or other system).</description>
               <field type="uint32_t" name="time_boot_ms">Timestamp in milliseconds since system boot</field>
               <field type="uint8_t" name="target_system">System ID</field>
               <field type="uint8_t" name="target_component">Component ID</field>
               <field type="uint8_t" name="type_mask">Mappings: If any of these bits are set, the corresponding input should be ignored: bit 1: body roll rate, bit 2: body pitch rate, bit 3: body yaw rate. bit 4-bit 6: reserved, bit 7: throttle, bit 8: attitude</field>
               <field type="float[4]" name="q">Attitude quaternion (w, x, y, z order, zero-rotation is 1, 0, 0, 0)</field>
               <field type="float" name="body_roll_rate">Body roll rate in radians per second</field>
               <field type="float" name="body_pitch_rate">Body roll rate in radians per second</field>
               <field type="float" name="body_yaw_rate">Body roll rate in radians per second</field>
               <field type="float" name="thrust">Collective thrust, normalized to 0 .. 1 (-1 .. 1 for vehicles capable of reverse trust)</field>
          </message>
          <message id="83" name="ATTITUDE_TARGET">
               <description>Reports the current commanded attitude of the vehicle as specified by the autopilot. This should match the commands sent in a SET_ATTITUDE_TARGET message if the vehicle is being controlled this way.</description>
               <field type="uint32_t" name="time_boot_ms">Timestamp in milliseconds since system boot</field>
               <field type="uint8_t" name="type_mask">Mappings: If any of these bits are set, the corresponding input should be ignored: bit 1: body roll rate, bit 2: body pitch rate, bit 3: body yaw rate. bit 4-bit 7: reserved, bit 8: attitude</field>
               <field type="float[4]" name="q">Attitude quaternion (w, x, y, z order, zero-rotation is 1, 0, 0, 0)</field>
               <field type="float" name="body_roll_rate">Body roll rate in radians per second</field>
               <field type="float" name="body_pitch_rate">Body roll rate in radians per second</field>
               <field type="float" name="body_yaw_rate">Body roll rate in radians per second</field>
               <field type="float" name="thrust">Collective thrust, normalized to 0 .. 1 (-1 .. 1 for vehicles capable of reverse trust)</field>
          </message>
          <message id="84" name="SET_POSITION_TARGET_LOCAL_NED">
               <description>Sets a desired vehicle position in a local north-east-down coordinate frame. Used by an external controller to command the vehicle (manual controller or other system).</description>
               <field type="uint32_t" name="time_boot_ms">Timestamp in milliseconds since system boot</field>
               <field type="uint8_t" name="target_system">System ID</field>
               <field type="uint8_t" name="target_component">Component ID</field>
               <field type="uint8_t" name="coordinate_frame" enum="MAV_FRAME">Valid options are: MAV_FRAME_LOCAL_NED = 1, MAV_FRAME_LOCAL_OFFSET_NED = 7, MAV_FRAME_BODY_NED = 8, MAV_FRAME_BODY_OFFSET_NED = 9</field>
               <field type="uint16_t" name="type_mask">Bitmask to indicate which dimensions should be ignored by the vehicle: a value of 0b0000000000000000 or 0b0000001000000000 indicates that none of the setpoint dimensions should be ignored. If bit 10 is set the floats afx afy afz should be interpreted as force instead of acceleration. Mapping: bit 1: x, bit 2: y, bit 3: z, bit 4: vx, bit 5: vy, bit 6: vz, bit 7: ax, bit 8: ay, bit 9: az, bit 10: is force setpoint, bit 11: yaw, bit 12: yaw rate</field>
               <field type="float" name="x">X Position in NED frame in meters</field>
               <field type="float" name="y">Y Position in NED frame in meters</field>
               <field type="float" name="z">Z Position in NED frame in meters (note, altitude is negative in NED)</field>
               <field type="float" name="vx">X velocity in NED frame in meter / s</field>
               <field type="float" name="vy">Y velocity in NED frame in meter / s</field>
               <field type="float" name="vz">Z velocity in NED frame in meter / s</field>
               <field type="float" name="afx">X acceleration or force (if bit 10 of type_mask is set) in NED frame in meter / s^2 or N</field>
               <field type="float" name="afy">Y acceleration or force (if bit 10 of type_mask is set) in NED frame in meter / s^2 or N</field>
               <field type="float" name="afz">Z acceleration or force (if bit 10 of type_mask is set) in NED frame in meter / s^2 or N</field>
               <field type="float" name="yaw">yaw setpoint in rad</field>
               <field type="float" name="yaw_rate">yaw rate setpoint in rad/s</field>
          </message>
          <message id="85" name="POSITION_TARGET_LOCAL_NED">
               <description>Reports the current commanded vehicle position, velocity, and acceleration as specified by the autopilot. This should match the commands sent in SET_POSITION_TARGET_LOCAL_NED if the vehicle is being controlled this way.</description>
               <field type="uint32_t" name="time_boot_ms">Timestamp in milliseconds since system boot</field>
               <field type="uint8_t" name="coordinate_frame" enum="MAV_FRAME">Valid options are: MAV_FRAME_LOCAL_NED = 1, MAV_FRAME_LOCAL_OFFSET_NED = 7, MAV_FRAME_BODY_NED = 8, MAV_FRAME_BODY_OFFSET_NED = 9</field>
               <field type="uint16_t" name="type_mask">Bitmask to indicate which dimensions should be ignored by the vehicle: a value of 0b0000000000000000 or 0b0000001000000000 indicates that none of the setpoint dimensions should be ignored. If bit 10 is set the floats afx afy afz should be interpreted as force instead of acceleration. Mapping: bit 1: x, bit 2: y, bit 3: z, bit 4: vx, bit 5: vy, bit 6: vz, bit 7: ax, bit 8: ay, bit 9: az, bit 10: is force setpoint, bit 11: yaw, bit 12: yaw rate</field>
               <field type="float" name="x">X Position in NED frame in meters</field>
               <field type="float" name="y">Y Position in NED frame in meters</field>
               <field type="float" name="z">Z Position in NED frame in meters (note, altitude is negative in NED)</field>
               <field type="float" name="vx">X velocity in NED frame in meter / s</field>
               <field type="float" name="vy">Y velocity in NED frame in meter / s</field>
               <field type="float" name="vz">Z velocity in NED frame in meter / s</field>
               <field type="float" name="afx">X acceleration or force (if bit 10 of type_mask is set) in NED frame in meter / s^2 or N</field>
               <field type="float" name="afy">Y acceleration or force (if bit 10 of type_mask is set) in NED frame in meter / s^2 or N</field>
               <field type="float" name="afz">Z acceleration or force (if bit 10 of type_mask is set) in NED frame in meter / s^2 or N</field>
               <field type="float" name="yaw">yaw setpoint in rad</field>
               <field type="float" name="yaw_rate">yaw rate setpoint in rad/s</field>
          </message>
          <message id="86" name="SET_POSITION_TARGET_GLOBAL_INT">
               <description>Sets a desired vehicle position, velocity, and/or acceleration in a global coordinate system (WGS84). Used by an external controller to command the vehicle (manual controller or other system).</description>
               <field type="uint32_t" name="time_boot_ms">Timestamp in milliseconds since system boot. The rationale for the timestamp in the setpoint is to allow the system to compensate for the transport delay of the setpoint. This allows the system to compensate processing latency.</field>
               <field type="uint8_t" name="target_system">System ID</field>
               <field type="uint8_t" name="target_component">Component ID</field>
               <field type="uint8_t" name="coordinate_frame" enum="MAV_FRAME">Valid options are: MAV_FRAME_GLOBAL_INT = 5, MAV_FRAME_GLOBAL_RELATIVE_ALT_INT = 6, MAV_FRAME_GLOBAL_TERRAIN_ALT_INT = 11</field>
               <field type="uint16_t" name="type_mask">Bitmask to indicate which dimensions should be ignored by the vehicle: a value of 0b0000000000000000 or 0b0000001000000000 indicates that none of the setpoint dimensions should be ignored. If bit 10 is set the floats afx afy afz should be interpreted as force instead of acceleration. Mapping: bit 1: x, bit 2: y, bit 3: z, bit 4: vx, bit 5: vy, bit 6: vz, bit 7: ax, bit 8: ay, bit 9: az, bit 10: is force setpoint, bit 11: yaw, bit 12: yaw rate</field>
               <field type="int32_t" name="lat_int">X Position in WGS84 frame in 1e7 * meters</field>
               <field type="int32_t" name="lon_int">Y Position in WGS84 frame in 1e7 * meters</field>
               <field type="float" name="alt">Altitude in meters in AMSL altitude, not WGS84 if absolute or relative, above terrain if GLOBAL_TERRAIN_ALT_INT</field>
               <field type="float" name="vx">X velocity in NED frame in meter / s</field>
               <field type="float" name="vy">Y velocity in NED frame in meter / s</field>
               <field type="float" name="vz">Z velocity in NED frame in meter / s</field>
               <field type="float" name="afx">X acceleration or force (if bit 10 of type_mask is set) in NED frame in meter / s^2 or N</field>
               <field type="float" name="afy">Y acceleration or force (if bit 10 of type_mask is set) in NED frame in meter / s^2 or N</field>
               <field type="float" name="afz">Z acceleration or force (if bit 10 of type_mask is set) in NED frame in meter / s^2 or N</field>
               <field type="float" name="yaw">yaw setpoint in rad</field>
               <field type="float" name="yaw_rate">yaw rate setpoint in rad/s</field>
          </message>
          <message id="87" name="POSITION_TARGET_GLOBAL_INT">
               <description>Reports the current commanded vehicle position, velocity, and acceleration as specified by the autopilot. This should match the commands sent in SET_POSITION_TARGET_GLOBAL_INT if the vehicle is being controlled this way.</description>
               <field type="uint32_t" name="time_boot_ms">Timestamp in milliseconds since system boot. The rationale for the timestamp in the setpoint is to allow the system to compensate for the transport delay of the setpoint. This allows the system to compensate processing latency.</field>
               <field type="uint8_t" name="coordinate_frame" enum="MAV_FRAME">Valid options are: MAV_FRAME_GLOBAL_INT = 5, MAV_FRAME_GLOBAL_RELATIVE_ALT_INT = 6, MAV_FRAME_GLOBAL_TERRAIN_ALT_INT = 11</field>
               <field type="uint16_t" name="type_mask">Bitmask to indicate which dimensions should be ignored by the vehicle: a value of 0b0000000000000000 or 0b0000001000000000 indicates that none of the setpoint dimensions should be ignored. If bit 10 is set the floats afx afy afz should be interpreted as force instead of acceleration. Mapping: bit 1: x, bit 2: y, bit 3: z, bit 4: vx, bit 5: vy, bit 6: vz, bit 7: ax, bit 8: ay, bit 9: az, bit 10: is force setpoint, bit 11: yaw, bit 12: yaw rate</field>
               <field type="int32_t" name="lat_int">X Position in WGS84 frame in 1e7 * meters</field>
               <field type="int32_t" name="lon_int">Y Position in WGS84 frame in 1e7 * meters</field>
               <field type="float" name="alt">Altitude in meters in AMSL altitude, not WGS84 if absolute or relative, above terrain if GLOBAL_TERRAIN_ALT_INT</field>
               <field type="float" name="vx">X velocity in NED frame in meter / s</field>
               <field type="float" name="vy">Y velocity in NED frame in meter / s</field>
               <field type="float" name="vz">Z velocity in NED frame in meter / s</field>
               <field type="float" name="afx">X acceleration or force (if bit 10 of type_mask is set) in NED frame in meter / s^2 or N</field>
               <field type="float" name="afy">Y acceleration or force (if bit 10 of type_mask is set) in NED frame in meter / s^2 or N</field>
               <field type="float" name="afz">Z acceleration or force (if bit 10 of type_mask is set) in NED frame in meter / s^2 or N</field>
               <field type="float" name="yaw">yaw setpoint in rad</field>
               <field type="float" name="yaw_rate">yaw rate setpoint in rad/s</field>
          </message>
          <message id="89" name="LOCAL_POSITION_NED_SYSTEM_GLOBAL_OFFSET">
               <description>The offset in X, Y, Z and yaw between the LOCAL_POSITION_NED messages of MAV X and the global coordinate frame in NED coordinates. Coordinate frame is right-handed, Z-axis down (aeronautical frame, NED / north-east-down convention)</description>
               <field type="uint32_t" name="time_boot_ms">Timestamp (milliseconds since system boot)</field>
               <field type="float" name="x">X Position</field>
               <field type="float" name="y">Y Position</field>
               <field type="float" name="z">Z Position</field>
               <field type="float" name="roll">Roll</field>
               <field type="float" name="pitch">Pitch</field>
               <field type="float" name="yaw">Yaw</field>
          </message>
          <message id="90" name="HIL_STATE">
               <description>DEPRECATED PACKET! Suffers from missing airspeed fields and singularities due to Euler angles. Please use HIL_STATE_QUATERNION instead. Sent from simulation to autopilot. This packet is useful for high throughput applications such as hardware in the loop simulations.</description>
               <field type="uint64_t" name="time_usec">Timestamp (microseconds since UNIX epoch or microseconds since system boot)</field>
               <field type="float" name="roll">Roll angle (rad)</field>
               <field type="float" name="pitch">Pitch angle (rad)</field>
               <field type="float" name="yaw">Yaw angle (rad)</field>
               <field type="float" name="rollspeed">Body frame roll / phi angular speed (rad/s)</field>
               <field type="float" name="pitchspeed">Body frame pitch / theta angular speed (rad/s)</field>
               <field type="float" name="yawspeed">Body frame yaw / psi angular speed (rad/s)</field>
               <field type="int32_t" name="lat">Latitude, expressed as * 1E7</field>
               <field type="int32_t" name="lon">Longitude, expressed as * 1E7</field>
               <field type="int32_t" name="alt">Altitude in meters, expressed as * 1000 (millimeters)</field>
               <field type="int16_t" name="vx">Ground X Speed (Latitude), expressed as m/s * 100</field>
               <field type="int16_t" name="vy">Ground Y Speed (Longitude), expressed as m/s * 100</field>
               <field type="int16_t" name="vz">Ground Z Speed (Altitude), expressed as m/s * 100</field>
               <field type="int16_t" name="xacc">X acceleration (mg)</field>
               <field type="int16_t" name="yacc">Y acceleration (mg)</field>
               <field type="int16_t" name="zacc">Z acceleration (mg)</field>
          </message>
          <message id="91" name="HIL_CONTROLS">
               <description>Sent from autopilot to simulation. Hardware in the loop control outputs</description>
               <field name="time_usec" type="uint64_t">Timestamp (microseconds since UNIX epoch or microseconds since system boot)</field>
               <field name="roll_ailerons" type="float">Control output -1 .. 1</field>
               <field name="pitch_elevator" type="float">Control output -1 .. 1</field>
               <field name="yaw_rudder" type="float">Control output -1 .. 1</field>
               <field name="throttle" type="float">Throttle 0 .. 1</field>
               <field name="aux1" type="float">Aux 1, -1 .. 1</field>
               <field name="aux2" type="float">Aux 2, -1 .. 1</field>
               <field name="aux3" type="float">Aux 3, -1 .. 1</field>
               <field name="aux4" type="float">Aux 4, -1 .. 1</field>
               <field name="mode" type="uint8_t">System mode (MAV_MODE)</field>
               <field name="nav_mode" type="uint8_t">Navigation mode (MAV_NAV_MODE)</field>
          </message>
          <message id="92" name="HIL_RC_INPUTS_RAW">
               <description>Sent from simulation to autopilot. The RAW values of the RC channels received. The standard PPM modulation is as follows: 1000 microseconds: 0%, 2000 microseconds: 100%. Individual receivers/transmitters might violate this specification.</description>
               <field type="uint64_t" name="time_usec">Timestamp (microseconds since UNIX epoch or microseconds since system boot)</field>
               <field type="uint16_t" name="chan1_raw">RC channel 1 value, in microseconds</field>
               <field type="uint16_t" name="chan2_raw">RC channel 2 value, in microseconds</field>
               <field type="uint16_t" name="chan3_raw">RC channel 3 value, in microseconds</field>
               <field type="uint16_t" name="chan4_raw">RC channel 4 value, in microseconds</field>
               <field type="uint16_t" name="chan5_raw">RC channel 5 value, in microseconds</field>
               <field type="uint16_t" name="chan6_raw">RC channel 6 value, in microseconds</field>
               <field type="uint16_t" name="chan7_raw">RC channel 7 value, in microseconds</field>
               <field type="uint16_t" name="chan8_raw">RC channel 8 value, in microseconds</field>
               <field type="uint16_t" name="chan9_raw">RC channel 9 value, in microseconds</field>
               <field type="uint16_t" name="chan10_raw">RC channel 10 value, in microseconds</field>
               <field type="uint16_t" name="chan11_raw">RC channel 11 value, in microseconds</field>
               <field type="uint16_t" name="chan12_raw">RC channel 12 value, in microseconds</field>
               <field type="uint8_t" name="rssi">Receive signal strength indicator, 0: 0%, 255: 100%</field>
          </message>
          <message id="93" name="HIL_ACTUATOR_CONTROLS">
               <description>Sent from autopilot to simulation. Hardware in the loop control outputs (replacement for HIL_CONTROLS)</description>
               <field name="time_usec" type="uint64_t">Timestamp (microseconds since UNIX epoch or microseconds since system boot)</field>
               <field name="controls" type="float[16]">Control outputs -1 .. 1. Channel assignment depends on the simulated hardware.</field>
               <field name="mode" type="uint8_t">System mode (MAV_MODE), includes arming state.</field>
               <field name="flags" type="uint64_t">Flags as bitfield, reserved for future use.</field>
          </message>
          <message id="100" name="OPTICAL_FLOW">
               <description>Optical flow from a flow sensor (e.g. optical mouse sensor)</description>
               <field type="uint64_t" name="time_usec">Timestamp (UNIX)</field>
               <field type="uint8_t" name="sensor_id">Sensor ID</field>
              <field type="int16_t" name="flow_x">Flow in pixels * 10 in x-sensor direction (dezi-pixels)</field>
               <field type="int16_t" name="flow_y">Flow in pixels * 10 in y-sensor direction (dezi-pixels)</field>
               <field type="float" name="flow_comp_m_x">Flow in meters in x-sensor direction, angular-speed compensated</field>
               <field type="float" name="flow_comp_m_y">Flow in meters in y-sensor direction, angular-speed compensated</field>
               <field type="uint8_t" name="quality">Optical flow quality / confidence. 0: bad, 255: maximum quality</field>
               <field type="float" name="ground_distance">Ground distance in meters. Positive value: distance known. Negative value: Unknown distance</field>
          </message>
          <message id="101" name="GLOBAL_VISION_POSITION_ESTIMATE">
               <field type="uint64_t" name="usec">Timestamp (microseconds, synced to UNIX time or since system boot)</field>
               <field type="float" name="x">Global X position</field>
               <field type="float" name="y">Global Y position</field>
               <field type="float" name="z">Global Z position</field>
               <field type="float" name="roll">Roll angle in rad</field>
               <field type="float" name="pitch">Pitch angle in rad</field>
               <field type="float" name="yaw">Yaw angle in rad</field>
          </message>
          <message id="102" name="VISION_POSITION_ESTIMATE">
               <field type="uint64_t" name="usec">Timestamp (microseconds, synced to UNIX time or since system boot)</field>
               <field type="float" name="x">Global X position</field>
               <field type="float" name="y">Global Y position</field>
               <field type="float" name="z">Global Z position</field>
               <field type="float" name="roll">Roll angle in rad</field>
               <field type="float" name="pitch">Pitch angle in rad</field>
               <field type="float" name="yaw">Yaw angle in rad</field>
          </message>
          <message id="103" name="VISION_SPEED_ESTIMATE">
               <field type="uint64_t" name="usec">Timestamp (microseconds, synced to UNIX time or since system boot)</field>
               <field type="float" name="x">Global X speed</field>
               <field type="float" name="y">Global Y speed</field>
               <field type="float" name="z">Global Z speed</field>
          </message>
          <message id="104" name="VICON_POSITION_ESTIMATE">
               <field type="uint64_t" name="usec">Timestamp (microseconds, synced to UNIX time or since system boot)</field>
               <field type="float" name="x">Global X position</field>
               <field type="float" name="y">Global Y position</field>
               <field type="float" name="z">Global Z position</field>
               <field type="float" name="roll">Roll angle in rad</field>
               <field type="float" name="pitch">Pitch angle in rad</field>
               <field type="float" name="yaw">Yaw angle in rad</field>
          </message>
          <message id="105" name="HIGHRES_IMU">
             <description>The IMU readings in SI units in NED body frame</description>
             <field type="uint64_t" name="time_usec">Timestamp (microseconds, synced to UNIX time or since system boot)</field>
             <field type="float" name="xacc">X acceleration (m/s^2)</field>
             <field type="float" name="yacc">Y acceleration (m/s^2)</field>
             <field type="float" name="zacc">Z acceleration (m/s^2)</field>
             <field type="float" name="xgyro">Angular speed around X axis (rad / sec)</field>
             <field type="float" name="ygyro">Angular speed around Y axis (rad / sec)</field>
             <field type="float" name="zgyro">Angular speed around Z axis (rad / sec)</field>
             <field type="float" name="xmag">X Magnetic field (Gauss)</field>
             <field type="float" name="ymag">Y Magnetic field (Gauss)</field>
             <field type="float" name="zmag">Z Magnetic field (Gauss)</field>
             <field type="float" name="abs_pressure">Absolute pressure in millibar</field>
             <field type="float" name="diff_pressure">Differential pressure in millibar</field>
             <field type="float" name="pressure_alt">Altitude calculated from pressure</field>
             <field type="float" name="temperature">Temperature in degrees celsius</field>
             <field type="uint16_t" name="fields_updated">Bitmask for fields that have updated since last message, bit 0 = xacc, bit 12: temperature</field>
         </message>
         <message id="106" name="OPTICAL_FLOW_RAD">
             <description>Optical flow from an angular rate flow sensor (e.g. PX4FLOW or mouse sensor)</description>
             <field type="uint64_t" name="time_usec">Timestamp (microseconds, synced to UNIX time or since system boot)</field>
             <field type="uint8_t" name="sensor_id">Sensor ID</field>
             <field type="uint32_t" name="integration_time_us">Integration time in microseconds. Divide integrated_x and integrated_y by the integration time to obtain average flow. The integration time also indicates the.</field>
             <field type="float" name="integrated_x">Flow in radians around X axis (Sensor RH rotation about the X axis induces a positive flow. Sensor linear motion along the positive Y axis induces a negative flow.)</field>
             <field type="float" name="integrated_y">Flow in radians around Y axis (Sensor RH rotation about the Y axis induces a positive flow. Sensor linear motion along the positive X axis induces a positive flow.)</field>
             <field type="float" name="integrated_xgyro">RH rotation around X axis (rad)</field>
             <field type="float" name="integrated_ygyro">RH rotation around Y axis (rad)</field>
             <field type="float" name="integrated_zgyro">RH rotation around Z axis (rad)</field>
             <field type="int16_t" name="temperature">Temperature * 100 in centi-degrees Celsius</field>
             <field type="uint8_t" name="quality">Optical flow quality / confidence. 0: no valid flow, 255: maximum quality</field>
             <field type="uint32_t" name="time_delta_distance_us">Time in microseconds since the distance was sampled.</field>
             <field type="float" name="distance">Distance to the center of the flow field in meters. Positive value (including zero): distance known. Negative value: Unknown distance.</field>
         </message>

         <message id="107" name="HIL_SENSOR"> <description>The IMU readings in SI units in NED body frame</description>
           <field type="uint64_t" name="time_usec">Timestamp (microseconds, synced to UNIX time or since system boot)</field>
           <field type="float" name="xacc">X acceleration (m/s^2)</field>
           <field type="float" name="yacc">Y acceleration (m/s^2)</field>
           <field type="float" name="zacc">Z acceleration (m/s^2)</field>
           <field type="float" name="xgyro">Angular speed around X axis in body frame (rad / sec)</field>
           <field type="float" name="ygyro">Angular speed around Y axis in body frame (rad / sec)</field>
           <field type="float" name="zgyro">Angular speed around Z axis in body frame (rad / sec)</field>
           <field type="float" name="xmag">X Magnetic field (Gauss)</field>
           <field type="float" name="ymag">Y Magnetic field (Gauss)</field>
           <field type="float" name="zmag">Z Magnetic field (Gauss)</field>
           <field type="float" name="abs_pressure">Absolute pressure in millibar</field>
           <field type="float" name="diff_pressure">Differential pressure (airspeed) in millibar</field>
           <field type="float" name="pressure_alt">Altitude calculated from pressure</field>
           <field type="float" name="temperature">Temperature in degrees celsius</field>
           <field type="uint32_t" name="fields_updated">Bitmask for fields that have updated since last message, bit 0 = xacc, bit 12: temperature, bit 31: full reset of attitude/position/velocities/etc was performed in sim.</field>
         </message>

	  <message name="SIM_STATE" id="108">
	    <description>Status of simulation environment, if used</description>
            <field type="float" name="q1">True attitude quaternion component 1, w (1 in null-rotation)</field>
            <field type="float" name="q2">True attitude quaternion component 2, x (0 in null-rotation)</field>
            <field type="float" name="q3">True attitude quaternion component 3, y (0 in null-rotation)</field>
            <field type="float" name="q4">True attitude quaternion component 4, z (0 in null-rotation)</field>
            <field type="float" name="roll">Attitude roll expressed as Euler angles, not recommended except for human-readable outputs</field>
            <field type="float" name="pitch">Attitude pitch expressed as Euler angles, not recommended except for human-readable outputs</field>
            <field type="float" name="yaw">Attitude yaw expressed as Euler angles, not recommended except for human-readable outputs</field>
            <field type="float" name="xacc">X acceleration m/s/s</field>
            <field type="float" name="yacc">Y acceleration m/s/s</field>
            <field type="float" name="zacc">Z acceleration m/s/s</field>
            <field type="float" name="xgyro">Angular speed around X axis rad/s</field>
            <field type="float" name="ygyro">Angular speed around Y axis rad/s</field>
            <field type="float" name="zgyro">Angular speed around Z axis rad/s</field>
            <field type="float" name="lat">Latitude in degrees</field>
            <field type="float" name="lon">Longitude in degrees</field>
            <field type="float" name="alt">Altitude in meters</field>
            <field type="float" name="std_dev_horz">Horizontal position standard deviation</field>
            <field type="float" name="std_dev_vert">Vertical position standard deviation</field>
            <field type="float" name="vn">True velocity in m/s in NORTH direction in earth-fixed NED frame</field>
            <field type="float" name="ve">True velocity in m/s in EAST direction in earth-fixed NED frame</field>
            <field type="float" name="vd">True velocity in m/s in DOWN direction in earth-fixed NED frame</field>
	  </message>

    	  <message name="RADIO_STATUS" id="109">
    	      <description>Status generated by radio and injected into MAVLink stream.</description>
            <field type="uint8_t" name="rssi">Local signal strength</field>
            <field type="uint8_t" name="remrssi">Remote signal strength</field>
            <field type="uint8_t" name="txbuf">Remaining free buffer space in percent.</field>
            <field type="uint8_t" name="noise">Background noise level</field>
            <field type="uint8_t" name="remnoise">Remote background noise level</field>
            <field type="uint16_t" name="rxerrors">Receive errors</field>
            <field type="uint16_t" name="fixed">Count of error corrected packets</field>
    	  </message>
        <message id="110" name="FILE_TRANSFER_PROTOCOL">
            <description>File transfer message</description>
            <field type="uint8_t" name="target_network">Network ID (0 for broadcast)</field>
            <field type="uint8_t" name="target_system">System ID (0 for broadcast)</field>
            <field type="uint8_t" name="target_component">Component ID (0 for broadcast)</field>
            <field type="uint8_t[251]" name="payload">Variable length payload. The length is defined by the remaining message length when subtracting the header and other fields.  The entire content of this block is opaque unless you understand any the encoding message_type.  The particular encoding used can be extension specific and might not always be documented as part of the mavlink specification.</field>
        </message>
        <message id="111" name="TIMESYNC">
            <description>Time synchronization message.</description>
            <field type="int64_t" name="tc1">Time sync timestamp 1</field>
            <field type="int64_t" name="ts1">Time sync timestamp 2</field>
        </message>
        <message id="112" name="CAMERA_TRIGGER">
            <description>Camera-IMU triggering and synchronisation message.</description>
            <field type="uint64_t" name="time_usec">Timestamp for the image frame in microseconds</field>
            <field type="uint32_t" name="seq">Image frame sequence</field>
        </message>
         <message id="113" name="HIL_GPS">
             <description>The global position, as returned by the Global Positioning System (GPS). This is
                 NOT the global position estimate of the sytem, but rather a RAW sensor value. See message GLOBAL_POSITION for the global position estimate. Coordinate frame is right-handed, Z-axis up (GPS frame).</description>
             <field type="uint64_t" name="time_usec">Timestamp (microseconds since UNIX epoch or microseconds since system boot)</field>
             <field type="uint8_t" name="fix_type">0-1: no fix, 2: 2D fix, 3: 3D fix. Some applications will not use the value of this field unless it is at least two, so always correctly fill in the fix.</field>
             <field type="int32_t" name="lat">Latitude (WGS84), in degrees * 1E7</field>
             <field type="int32_t" name="lon">Longitude (WGS84), in degrees * 1E7</field>
             <field type="int32_t" name="alt">Altitude (AMSL, not WGS84), in meters * 1000 (positive for up)</field>
             <field type="uint16_t" name="eph">GPS HDOP horizontal dilution of position in cm (m*100). If unknown, set to: 65535</field>
             <field type="uint16_t" name="epv">GPS VDOP vertical dilution of position in cm (m*100). If unknown, set to: 65535</field>
             <field type="uint16_t" name="vel">GPS ground speed (m/s * 100). If unknown, set to: 65535</field>
             <field type="int16_t" name="vn">GPS velocity in cm/s in NORTH direction in earth-fixed NED frame</field>
             <field type="int16_t" name="ve">GPS velocity in cm/s in EAST direction in earth-fixed NED frame</field>
             <field type="int16_t" name="vd">GPS velocity in cm/s in DOWN direction in earth-fixed NED frame</field>
             <field type="uint16_t" name="cog">Course over ground (NOT heading, but direction of movement) in degrees * 100, 0.0..359.99 degrees. If unknown, set to: 65535</field>
             <field type="uint8_t" name="satellites_visible">Number of satellites visible. If unknown, set to 255</field>
         </message>
         <message id="114" name="HIL_OPTICAL_FLOW">
             <description>Simulated optical flow from a flow sensor (e.g. PX4FLOW or optical mouse sensor)</description>
             <field type="uint64_t" name="time_usec">Timestamp (microseconds, synced to UNIX time or since system boot)</field>
             <field type="uint8_t" name="sensor_id">Sensor ID</field>
             <field type="uint32_t" name="integration_time_us">Integration time in microseconds. Divide integrated_x and integrated_y by the integration time to obtain average flow. The integration time also indicates the.</field>
             <field type="float" name="integrated_x">Flow in radians around X axis (Sensor RH rotation about the X axis induces a positive flow. Sensor linear motion along the positive Y axis induces a negative flow.)</field>
             <field type="float" name="integrated_y">Flow in radians around Y axis (Sensor RH rotation about the Y axis induces a positive flow. Sensor linear motion along the positive X axis induces a positive flow.)</field>
             <field type="float" name="integrated_xgyro">RH rotation around X axis (rad)</field>
             <field type="float" name="integrated_ygyro">RH rotation around Y axis (rad)</field>
             <field type="float" name="integrated_zgyro">RH rotation around Z axis (rad)</field>
             <field type="int16_t" name="temperature">Temperature * 100 in centi-degrees Celsius</field>
             <field type="uint8_t" name="quality">Optical flow quality / confidence. 0: no valid flow, 255: maximum quality</field>
             <field type="uint32_t" name="time_delta_distance_us">Time in microseconds since the distance was sampled.</field>
             <field type="float" name="distance">Distance to the center of the flow field in meters. Positive value (including zero): distance known. Negative value: Unknown distance.</field>
         </message>
         <message id="115" name="HIL_STATE_QUATERNION">
             <description>Sent from simulation to autopilot, avoids in contrast to HIL_STATE singularities. This packet is useful for high throughput applications such as hardware in the loop simulations.</description>
             <field type="uint64_t" name="time_usec">Timestamp (microseconds since UNIX epoch or microseconds since system boot)</field>
             <field type="float[4]" name="attitude_quaternion">Vehicle attitude expressed as normalized quaternion in w, x, y, z order (with 1 0 0 0 being the null-rotation)</field>
             <field type="float" name="rollspeed">Body frame roll / phi angular speed (rad/s)</field>
             <field type="float" name="pitchspeed">Body frame pitch / theta angular speed (rad/s)</field>
             <field type="float" name="yawspeed">Body frame yaw / psi angular speed (rad/s)</field>
             <field type="int32_t" name="lat">Latitude, expressed as * 1E7</field>
             <field type="int32_t" name="lon">Longitude, expressed as * 1E7</field>
             <field type="int32_t" name="alt">Altitude in meters, expressed as * 1000 (millimeters)</field>
             <field type="int16_t" name="vx">Ground X Speed (Latitude), expressed as m/s * 100</field>
             <field type="int16_t" name="vy">Ground Y Speed (Longitude), expressed as m/s * 100</field>
             <field type="int16_t" name="vz">Ground Z Speed (Altitude), expressed as m/s * 100</field>
             <field type="uint16_t" name="ind_airspeed">Indicated airspeed, expressed as m/s * 100</field>
             <field type="uint16_t" name="true_airspeed">True airspeed, expressed as m/s * 100</field>
             <field type="int16_t" name="xacc">X acceleration (mg)</field>
             <field type="int16_t" name="yacc">Y acceleration (mg)</field>
             <field type="int16_t" name="zacc">Z acceleration (mg)</field>
         </message>
         <message id="116" name="SCALED_IMU2">
           <description>The RAW IMU readings for secondary 9DOF sensor setup. This message should contain the scaled values to the described units</description>
           <field type="uint32_t" name="time_boot_ms">Timestamp (milliseconds since system boot)</field>
           <field type="int16_t" name="xacc">X acceleration (mg)</field>
           <field type="int16_t" name="yacc">Y acceleration (mg)</field>
           <field type="int16_t" name="zacc">Z acceleration (mg)</field>
           <field type="int16_t" name="xgyro">Angular speed around X axis (millirad /sec)</field>
           <field type="int16_t" name="ygyro">Angular speed around Y axis (millirad /sec)</field>
           <field type="int16_t" name="zgyro">Angular speed around Z axis (millirad /sec)</field>
           <field type="int16_t" name="xmag">X Magnetic field (milli tesla)</field>
           <field type="int16_t" name="ymag">Y Magnetic field (milli tesla)</field>
           <field type="int16_t" name="zmag">Z Magnetic field (milli tesla)</field>
         </message>
         <message id="117" name="LOG_REQUEST_LIST">
          <description>Request a list of available logs. On some systems calling this may stop on-board logging until LOG_REQUEST_END is called.</description>
          <field type="uint8_t" name="target_system">System ID</field>
          <field type="uint8_t" name="target_component">Component ID</field>
          <field type="uint16_t" name="start">First log id (0 for first available)</field>
          <field type="uint16_t" name="end">Last log id (0xffff for last available)</field>
         </message>
         <message id="118" name="LOG_ENTRY">
           <description>Reply to LOG_REQUEST_LIST</description>
           <field type="uint16_t" name="id">Log id</field>
           <field type="uint16_t" name="num_logs">Total number of logs</field>
           <field type="uint16_t" name="last_log_num">High log number</field>
           <field type="uint32_t" name="time_utc">UTC timestamp of log in seconds since 1970, or 0 if not available</field>
           <field type="uint32_t" name="size">Size of the log (may be approximate) in bytes</field>
         </message>
         <message id="119" name="LOG_REQUEST_DATA">
           <description>Request a chunk of a log</description>
           <field type="uint8_t" name="target_system">System ID</field>
           <field type="uint8_t" name="target_component">Component ID</field>
           <field type="uint16_t" name="id">Log id (from LOG_ENTRY reply)</field>
           <field type="uint32_t" name="ofs">Offset into the log</field>
           <field type="uint32_t" name="count">Number of bytes</field>
         </message>
         <message id="120" name="LOG_DATA">
           <description>Reply to LOG_REQUEST_DATA</description>
           <field type="uint16_t" name="id">Log id (from LOG_ENTRY reply)</field>
           <field type="uint32_t" name="ofs">Offset into the log</field>
           <field type="uint8_t" name="count">Number of bytes (zero for end of log)</field>
           <field type="uint8_t[90]" name="data">log data</field>
         </message>
         <message id="121" name="LOG_ERASE">
           <description>Erase all logs</description>
           <field type="uint8_t" name="target_system">System ID</field>
           <field type="uint8_t" name="target_component">Component ID</field>
         </message>
         <message id="122" name="LOG_REQUEST_END">
           <description>Stop log transfer and resume normal logging</description>
           <field type="uint8_t" name="target_system">System ID</field>
           <field type="uint8_t" name="target_component">Component ID</field>
         </message>
	       <message name="GPS_INJECT_DATA" id="123">
           <description>data for injecting into the onboard GPS (used for DGPS)</description>
           <field type="uint8_t" name="target_system">System ID</field>
           <field type="uint8_t" name="target_component">Component ID</field>
           <field type="uint8_t" name="len">data length</field>
           <field type="uint8_t[110]" name="data">raw data (110 is enough for 12 satellites of RTCMv2)</field>
         </message>
         <message id="124" name="GPS2_RAW">
           <description>Second GPS data. Coordinate frame is right-handed, Z-axis up (GPS frame).</description>
           <field type="uint64_t" name="time_usec">Timestamp (microseconds since UNIX epoch or microseconds since system boot)</field>
           <field type="uint8_t" name="fix_type" enum="GPS_FIX_TYPE">See the GPS_FIX_TYPE enum.</field>
           <field type="int32_t" name="lat">Latitude (WGS84), in degrees * 1E7</field>
           <field type="int32_t" name="lon">Longitude (WGS84), in degrees * 1E7</field>
           <field type="int32_t" name="alt">Altitude (AMSL, not WGS84), in meters * 1000 (positive for up)</field>
           <field type="uint16_t" name="eph">GPS HDOP horizontal dilution of position in cm (m*100). If unknown, set to: UINT16_MAX</field>
           <field type="uint16_t" name="epv">GPS VDOP vertical dilution of position in cm (m*100). If unknown, set to: UINT16_MAX</field>
           <field type="uint16_t" name="vel">GPS ground speed (m/s * 100). If unknown, set to: UINT16_MAX</field>
           <field type="uint16_t" name="cog">Course over ground (NOT heading, but direction of movement) in degrees * 100, 0.0..359.99 degrees. If unknown, set to: UINT16_MAX</field>
           <field type="uint8_t" name="satellites_visible">Number of satellites visible. If unknown, set to 255</field>
           <field type="uint8_t" name="dgps_numch">Number of DGPS satellites</field>
           <field type="uint32_t" name="dgps_age">Age of DGPS info</field>
         </message>
         <message id="125" name="POWER_STATUS">
               <description>Power supply status</description>
               <field type="uint16_t" name="Vcc">5V rail voltage in millivolts</field>
               <field type="uint16_t" name="Vservo">servo rail voltage in millivolts</field>
               <field type="uint16_t" name="flags">power supply status flags (see MAV_POWER_STATUS enum)</field>
         </message>
         <message name="SERIAL_CONTROL" id="126">
           <description>Control a serial port. This can be used for raw access to an onboard serial peripheral such as a GPS or telemetry radio. It is designed to make it possible to update the devices firmware via MAVLink messages or change the devices settings. A message with zero bytes can be used to change just the baudrate.</description>
           <field type="uint8_t" name="device">See SERIAL_CONTROL_DEV enum</field>
           <field type="uint8_t" name="flags">See SERIAL_CONTROL_FLAG enum</field>
           <field type="uint16_t" name="timeout">Timeout for reply data in milliseconds</field>
           <field type="uint32_t" name="baudrate">Baudrate of transfer. Zero means no change.</field>
           <field type="uint8_t" name="count">how many bytes in this transfer</field>
           <field type="uint8_t[70]" name="data">serial data</field>
         </message>
         <message id="127" name="GPS_RTK">
            <description>RTK GPS data. Gives information on the relative baseline calculation the GPS is reporting</description>
            <field type="uint32_t" name="time_last_baseline_ms">Time since boot of last baseline message received in ms.</field>
            <field type="uint8_t" name="rtk_receiver_id">Identification of connected RTK receiver.</field>
            <field type="uint16_t" name="wn">GPS Week Number of last baseline</field>
            <field type="uint32_t" name="tow">GPS Time of Week of last baseline</field>
            <field type="uint8_t" name="rtk_health">GPS-specific health report for RTK data.</field>
            <field type="uint8_t" name="rtk_rate">Rate of baseline messages being received by GPS, in HZ</field>
            <field type="uint8_t" name="nsats">Current number of sats used for RTK calculation.</field>
            <field type="uint8_t" name="baseline_coords_type">Coordinate system of baseline. 0 == ECEF, 1 == NED</field>
            <field type="int32_t" name="baseline_a_mm">Current baseline in ECEF x or NED north component in mm.</field>
            <field type="int32_t" name="baseline_b_mm">Current baseline in ECEF y or NED east component in mm.</field>
            <field type="int32_t" name="baseline_c_mm">Current baseline in ECEF z or NED down component in mm.</field>
            <field type="uint32_t" name="accuracy">Current estimate of baseline accuracy.</field>
            <field type="int32_t" name="iar_num_hypotheses">Current number of integer ambiguity hypotheses.</field>
         </message>
         <message id="128" name="GPS2_RTK">
            <description>RTK GPS data. Gives information on the relative baseline calculation the GPS is reporting</description>
            <field type="uint32_t" name="time_last_baseline_ms">Time since boot of last baseline message received in ms.</field>
            <field type="uint8_t" name="rtk_receiver_id">Identification of connected RTK receiver.</field>
            <field type="uint16_t" name="wn">GPS Week Number of last baseline</field>
            <field type="uint32_t" name="tow">GPS Time of Week of last baseline</field>
            <field type="uint8_t" name="rtk_health">GPS-specific health report for RTK data.</field>
            <field type="uint8_t" name="rtk_rate">Rate of baseline messages being received by GPS, in HZ</field>
            <field type="uint8_t" name="nsats">Current number of sats used for RTK calculation.</field>
            <field type="uint8_t" name="baseline_coords_type">Coordinate system of baseline. 0 == ECEF, 1 == NED</field>
            <field type="int32_t" name="baseline_a_mm">Current baseline in ECEF x or NED north component in mm.</field>
            <field type="int32_t" name="baseline_b_mm">Current baseline in ECEF y or NED east component in mm.</field>
            <field type="int32_t" name="baseline_c_mm">Current baseline in ECEF z or NED down component in mm.</field>
            <field type="uint32_t" name="accuracy">Current estimate of baseline accuracy.</field>
            <field type="int32_t" name="iar_num_hypotheses">Current number of integer ambiguity hypotheses.</field>
        </message>
        <message id="129" name="SCALED_IMU3">
          <description>The RAW IMU readings for 3rd 9DOF sensor setup. This message should contain the scaled values to the described units</description>
          <field type="uint32_t" name="time_boot_ms">Timestamp (milliseconds since system boot)</field>
          <field type="int16_t" name="xacc">X acceleration (mg)</field>
          <field type="int16_t" name="yacc">Y acceleration (mg)</field>
          <field type="int16_t" name="zacc">Z acceleration (mg)</field>
          <field type="int16_t" name="xgyro">Angular speed around X axis (millirad /sec)</field>
          <field type="int16_t" name="ygyro">Angular speed around Y axis (millirad /sec)</field>
          <field type="int16_t" name="zgyro">Angular speed around Z axis (millirad /sec)</field>
          <field type="int16_t" name="xmag">X Magnetic field (milli tesla)</field>
          <field type="int16_t" name="ymag">Y Magnetic field (milli tesla)</field>
          <field type="int16_t" name="zmag">Z Magnetic field (milli tesla)</field>
        </message>
        <message id="130" name="DATA_TRANSMISSION_HANDSHAKE">
            <field type="uint8_t" name="type">type of requested/acknowledged data (as defined in ENUM DATA_TYPES in mavlink/include/mavlink_types.h)</field>
            <field type="uint32_t" name="size">total data size in bytes (set on ACK only)</field>
            <field type="uint16_t" name="width">Width of a matrix or image</field>
            <field type="uint16_t" name="height">Height of a matrix or image</field>
            <field type="uint16_t" name="packets">number of packets beeing sent (set on ACK only)</field>
            <field type="uint8_t" name="payload">payload size per packet (normally 253 byte, see DATA field size in message ENCAPSULATED_DATA) (set on ACK only)</field>
            <field type="uint8_t" name="jpg_quality">JPEG quality out of [1,100]</field>
        </message>
        <message id="131" name="ENCAPSULATED_DATA">
            <field type="uint16_t" name="seqnr">sequence number (starting with 0 on every transmission)</field>
            <field type="uint8_t[253]" name="data">image data bytes</field>
        </message>
        <message id="132" name="DISTANCE_SENSOR">
            <field type="uint32_t" name="time_boot_ms">Time since system boot</field>
            <field type="uint16_t" name="min_distance">Minimum distance the sensor can measure in centimeters</field>
            <field type="uint16_t" name="max_distance">Maximum distance the sensor can measure in centimeters</field>
            <field type="uint16_t" name="current_distance">Current distance reading</field>
            <field type="uint8_t" name="type">Type from MAV_DISTANCE_SENSOR enum.</field>
            <field type="uint8_t" name="id">Onboard ID of the sensor</field>
            <field type="uint8_t" name="orientation">Direction the sensor faces from MAV_SENSOR_ORIENTATION enum.</field>
            <field type="uint8_t" name="covariance">Measurement covariance in centimeters, 0 for unknown / invalid readings</field>
         </message>
         <message id="133" name="TERRAIN_REQUEST">
            <description>Request for terrain data and terrain status</description>
            <field type="int32_t" name="lat">Latitude of SW corner of first grid (degrees *10^7)</field>
            <field type="int32_t" name="lon">Longitude of SW corner of first grid (in degrees *10^7)</field>
            <field type="uint16_t" name="grid_spacing">Grid spacing in meters</field>
            <field type="uint64_t" name="mask" print_format="0x%07x">Bitmask of requested 4x4 grids (row major 8x7 array of grids, 56 bits)</field>
         </message>
         <message id="134" name="TERRAIN_DATA">
            <description>Terrain data sent from GCS. The lat/lon and grid_spacing must be the same as a lat/lon from a TERRAIN_REQUEST</description>
            <field type="int32_t" name="lat">Latitude of SW corner of first grid (degrees *10^7)</field>
            <field type="int32_t" name="lon">Longitude of SW corner of first grid (in degrees *10^7)</field>
            <field type="uint16_t" name="grid_spacing">Grid spacing in meters</field>
            <field type="uint8_t" name="gridbit">bit within the terrain request mask</field>
            <field type="int16_t[16]" name="data">Terrain data in meters AMSL</field>
         </message>
         <message id="135" name="TERRAIN_CHECK">
            <description>Request that the vehicle report terrain height at the given location. Used by GCS to check if vehicle has all terrain data needed for a mission.</description>
            <field type="int32_t" name="lat">Latitude (degrees *10^7)</field>
            <field type="int32_t" name="lon">Longitude (degrees *10^7)</field>
         </message>
         <message id="136" name="TERRAIN_REPORT">
            <description>Response from a TERRAIN_CHECK request</description>
            <field type="int32_t" name="lat">Latitude (degrees *10^7)</field>
            <field type="int32_t" name="lon">Longitude (degrees *10^7)</field>
            <field type="uint16_t" name="spacing">grid spacing (zero if terrain at this location unavailable)</field>
            <field type="float" name="terrain_height">Terrain height in meters AMSL</field>
            <field type="float" name="current_height">Current vehicle height above lat/lon terrain height (meters)</field>
            <field type="uint16_t" name="pending">Number of 4x4 terrain blocks waiting to be received or read from disk</field>
            <field type="uint16_t" name="loaded">Number of 4x4 terrain blocks in memory</field>
         </message>
         <message id="137" name="SCALED_PRESSURE2">
           <description>Barometer readings for 2nd barometer</description>
           <field type="uint32_t" name="time_boot_ms">Timestamp (milliseconds since system boot)</field>
           <field type="float" name="press_abs">Absolute pressure (hectopascal)</field>
           <field type="float" name="press_diff">Differential pressure 1 (hectopascal)</field>
           <field type="int16_t" name="temperature">Temperature measurement (0.01 degrees celsius)</field>
         </message>
        <message id="138" name="ATT_POS_MOCAP">
          <description>Motion capture attitude and position</description>
          <field type="uint64_t" name="time_usec">Timestamp (micros since boot or Unix epoch)</field>
          <field type="float[4]" name="q">Attitude quaternion (w, x, y, z order, zero-rotation is 1, 0, 0, 0)</field>
          <field type="float" name="x">X position in meters (NED)</field>
          <field type="float" name="y">Y position in meters (NED)</field>
          <field type="float" name="z">Z position in meters (NED)</field>
        </message>
        <message id="139" name="SET_ACTUATOR_CONTROL_TARGET">
            <description>Set the vehicle attitude and body angular rates.</description>
            <field type="uint64_t" name="time_usec">Timestamp (micros since boot or Unix epoch)</field>
            <field type="uint8_t" name="group_mlx">Actuator group. The "_mlx" indicates this is a multi-instance message and a MAVLink parser should use this field to difference between instances.</field>
            <field type="uint8_t" name="target_system">System ID</field>
            <field type="uint8_t" name="target_component">Component ID</field>
            <field type="float[8]" name="controls">Actuator controls. Normed to -1..+1 where 0 is neutral position. Throttle for single rotation direction motors is 0..1, negative range for reverse direction. Standard mapping for attitude controls (group 0): (index 0-7): roll, pitch, yaw, throttle, flaps, spoilers, airbrakes, landing gear. Load a pass-through mixer to repurpose them as generic outputs.</field>
        </message>
        <message id="140" name="ACTUATOR_CONTROL_TARGET">
            <description>Set the vehicle attitude and body angular rates.</description>
            <field type="uint64_t" name="time_usec">Timestamp (micros since boot or Unix epoch)</field>
            <field type="uint8_t" name="group_mlx">Actuator group. The "_mlx" indicates this is a multi-instance message and a MAVLink parser should use this field to difference between instances.</field>
            <field type="float[8]" name="controls">Actuator controls. Normed to -1..+1 where 0 is neutral position. Throttle for single rotation direction motors is 0..1, negative range for reverse direction. Standard mapping for attitude controls (group 0): (index 0-7): roll, pitch, yaw, throttle, flaps, spoilers, airbrakes, landing gear. Load a pass-through mixer to repurpose them as generic outputs.</field>
        </message>
        <message id="141" name="ALTITUDE">
            <description>The current system altitude.</description>
            <field type="uint64_t" name="time_usec">Timestamp (micros since boot or Unix epoch)</field>
            <field type="float" name="altitude_monotonic">This altitude measure is initialized on system boot and monotonic (it is never reset, but represents the local altitude change). The only guarantee on this field is that it will never be reset and is consistent within a flight. The recommended value for this field is the uncorrected barometric altitude at boot time. This altitude will also drift and vary between flights.</field>
            <field type="float" name="altitude_amsl">This altitude measure is strictly above mean sea level and might be non-monotonic (it might reset on events like GPS lock or when a new QNH value is set). It should be the altitude to which global altitude waypoints are compared to. Note that it is *not* the GPS altitude, however, most GPS modules already output AMSL by default and not the WGS84 altitude.</field>
            <field type="float" name="altitude_local">This is the local altitude in the local coordinate frame. It is not the altitude above home, but in reference to the coordinate origin (0, 0, 0). It is up-positive.</field>
            <field type="float" name="altitude_relative">This is the altitude above the home position. It resets on each change of the current home position.</field>
            <field type="float" name="altitude_terrain">This is the altitude above terrain. It might be fed by a terrain database or an altimeter. Values smaller than -1000 should be interpreted as unknown.</field>
            <field type="float" name="bottom_clearance">This is not the altitude, but the clear space below the system according to the fused clearance estimate. It generally should max out at the maximum range of e.g. the laser altimeter. It is generally a moving target. A negative value indicates no measurement available.</field>
        </message>
        <message id="142" name="RESOURCE_REQUEST">
            <description>The autopilot is requesting a resource (file, binary, other type of data)</description>
            <field type="uint8_t" name="request_id">Request ID. This ID should be re-used when sending back URI contents</field>
            <field type="uint8_t" name="uri_type">The type of requested URI. 0 = a file via URL. 1 = a UAVCAN binary</field>
            <field type="uint8_t[120]" name="uri">The requested unique resource identifier (URI). It is not necessarily a straight domain name (depends on the URI type enum)</field>
            <field type="uint8_t" name="transfer_type">The way the autopilot wants to receive the URI. 0 = MAVLink FTP. 1 = binary stream.</field>
            <field type="uint8_t[120]" name="storage">The storage path the autopilot wants the URI to be stored in. Will only be valid if the transfer_type has a storage associated (e.g. MAVLink FTP).</field>
        </message>
        <message id="143" name="SCALED_PRESSURE3">
          <description>Barometer readings for 3rd barometer</description>
          <field type="uint32_t" name="time_boot_ms">Timestamp (milliseconds since system boot)</field>
          <field type="float" name="press_abs">Absolute pressure (hectopascal)</field>
          <field type="float" name="press_diff">Differential pressure 1 (hectopascal)</field>
           <field type="int16_t" name="temperature">Temperature measurement (0.01 degrees celsius)</field>
        </message>
        <message id="144" name="FOLLOW_TARGET">
              <description>current motion information from a designated system</description>
              <field type="uint64_t" name="timestamp">Timestamp in milliseconds since system boot</field>
              <field type="uint8_t" name="est_capabilities">bit positions for tracker reporting capabilities (POS = 0, VEL = 1, ACCEL = 2, ATT + RATES = 3)</field>
              <field type="int32_t" name="lat">Latitude (WGS84), in degrees * 1E7</field>
              <field type="int32_t" name="lon">Longitude (WGS84), in degrees * 1E7</field>
              <field type="float" name="alt">AMSL, in meters</field>
              <field type="float[3]" name="vel">target velocity (0,0,0) for unknown</field>
              <field type="float[3]" name="acc">linear target acceleration (0,0,0) for unknown</field>
              <field type="float[4]" name="attitude_q">(1 0 0 0 for unknown)</field>
              <field type="float[3]" name="rates">(0 0 0 for unknown)</field>
              <field type="float[3]" name="position_cov">eph epv</field>
              <field type="uint64_t" name="custom_state">button states or switches of a tracker device</field>
        </message>
        <message id="146" name="CONTROL_SYSTEM_STATE">
            <description>The smoothed, monotonic system state used to feed the control loops of the system.</description>
            <field type="uint64_t" name="time_usec">Timestamp (micros since boot or Unix epoch)</field>
            <field type="float" name="x_acc">X acceleration in body frame</field>
            <field type="float" name="y_acc">Y acceleration in body frame</field>
            <field type="float" name="z_acc">Z acceleration in body frame</field>
            <field type="float" name="x_vel">X velocity in body frame</field>
            <field type="float" name="y_vel">Y velocity in body frame</field>
            <field type="float" name="z_vel">Z velocity in body frame</field>
            <field type="float" name="x_pos">X position in local frame</field>
            <field type="float" name="y_pos">Y position in local frame</field>
            <field type="float" name="z_pos">Z position in local frame</field>
            <field type="float" name="airspeed">Airspeed, set to -1 if unknown</field>
            <field type="float[3]" name="vel_variance">Variance of body velocity estimate</field>
            <field type="float[3]" name="pos_variance">Variance in local position</field>
            <field type="float[4]" name="q">The attitude, represented as Quaternion</field>
            <field type="float" name="roll_rate">Angular rate in roll axis</field>
            <field type="float" name="pitch_rate">Angular rate in pitch axis</field>
            <field type="float" name="yaw_rate">Angular rate in yaw axis</field>
        </message>
        <message id="147" name="BATTERY_STATUS">
            <description>Battery information</description>
            <field type="uint8_t" name="id">Battery ID</field>
            <field type="uint8_t" name="battery_function" enum="MAV_BATTERY_FUNCTION">Function of the battery</field>
            <field type="uint8_t" name="type" enum="MAV_BATTERY_TYPE">Type (chemistry) of the battery</field>
            <field type="int16_t" name="temperature">Temperature of the battery in centi-degrees celsius. INT16_MAX for unknown temperature.</field>
            <field type="uint16_t[10]" name="voltages">Battery voltage of cells, in millivolts (1 = 1 millivolt). Cells above the valid cell count for this battery should have the UINT16_MAX value.</field>
            <field type="int16_t" name="current_battery">Battery current, in 10*milliamperes (1 = 10 milliampere), -1: autopilot does not measure the current</field>
            <field type="int32_t" name="current_consumed">Consumed charge, in milliampere hours (1 = 1 mAh), -1: autopilot does not provide mAh consumption estimate</field>
            <field type="int32_t" name="energy_consumed">Consumed energy, in 100*Joules (intergrated U*I*dt)  (1 = 100 Joule), -1: autopilot does not provide energy consumption estimate</field>
            <field type="int8_t" name="battery_remaining">Remaining battery energy: (0%: 0, 100%: 100), -1: autopilot does not estimate the remaining battery</field>
        </message>
        <message id="148" name="AUTOPILOT_VERSION">
            <description>Version and capability of autopilot software</description>
            <field type="uint64_t" name="capabilities">bitmask of capabilities (see MAV_PROTOCOL_CAPABILITY enum)</field>
            <field type="uint32_t" name="flight_sw_version">Firmware version number</field>
            <field type="uint32_t" name="middleware_sw_version">Middleware version number</field>
            <field type="uint32_t" name="os_sw_version">Operating system version number</field>
            <field type="uint32_t" name="board_version">HW / board version (last 8 bytes should be silicon ID, if any)</field>
            <field type="uint8_t[8]" name="flight_custom_version">Custom version field, commonly the first 8 bytes of the git hash. This is not an unique identifier, but should allow to identify the commit using the main version number even for very large code bases.</field>
            <field type="uint8_t[8]" name="middleware_custom_version">Custom version field, commonly the first 8 bytes of the git hash. This is not an unique identifier, but should allow to identify the commit using the main version number even for very large code bases.</field>
            <field type="uint8_t[8]" name="os_custom_version">Custom version field, commonly the first 8 bytes of the git hash. This is not an unique identifier, but should allow to identify the commit using the main version number even for very large code bases.</field>
            <field type="uint16_t" name="vendor_id">ID of the board vendor</field>
            <field type="uint16_t" name="product_id">ID of the product</field>
            <field type="uint64_t" name="uid">UID if provided by hardware</field>
        </message>
        <message id="149" name="LANDING_TARGET">
            <description>The location of a landing area captured from a downward facing camera</description>
            <field type="uint64_t" name="time_usec">Timestamp (micros since boot or Unix epoch)</field>
            <field type="uint8_t" name="target_num">The ID of the target if multiple targets are present</field>
            <field type="uint8_t" name="frame">MAV_FRAME enum specifying the whether the following feilds are earth-frame, body-frame, etc.</field>
            <field type="float" name="angle_x">X-axis angular offset (in radians) of the target from the center of the image</field>
            <field type="float" name="angle_y">Y-axis angular offset (in radians) of the target from the center of the image</field>
            <field type="float" name="distance">Distance to the target from the vehicle in meters</field>
            <field type="float" name="size_x">Size in radians of target along x-axis</field>
            <field type="float" name="size_y">Size in radians of target along y-axis</field>
        </message>

        <!-- MESSAGE IDs 180 - 229: Space for custom messages in individual projectname_messages.xml files -->
        <message id="230" name="ESTIMATOR_STATUS">
            <description>Estimator status message including flags, innovation test ratios and estimated accuracies. The flags message is an integer bitmask containing information on which EKF outputs are valid. See the ESTIMATOR_STATUS_FLAGS enum definition for further information. The innovaton test ratios show the magnitude of the sensor innovation divided by the innovation check threshold. Under normal operation the innovaton test ratios should be below 0.5 with occasional values up to 1.0. Values greater than 1.0 should be rare under normal operation and indicate that a measurement has been rejected by the filter. The user should be notified if an innovation test ratio greater than 1.0 is recorded. Notifications for values in the range between 0.5 and 1.0 should be optional and controllable by the user.</description>
            <field type="uint64_t" name="time_usec">Timestamp (micros since boot or Unix epoch)</field>
            <field name="flags" type="uint16_t" enum="ESTIMATOR_STATUS_FLAGS">Integer bitmask indicating which EKF outputs are valid. See definition for ESTIMATOR_STATUS_FLAGS.</field>
            <field name="vel_ratio" type="float">Velocity innovation test ratio</field>
            <field name="pos_horiz_ratio" type="float">Horizontal position innovation test ratio</field>
            <field name="pos_vert_ratio" type="float">Vertical position innovation test ratio</field>
            <field name="mag_ratio" type="float">Magnetometer innovation test ratio</field>
            <field name="hagl_ratio" type="float">Height above terrain innovation test ratio</field>
            <field name="tas_ratio" type="float">True airspeed innovation test ratio</field>
            <field name="pos_horiz_accuracy" type="float">Horizontal position 1-STD accuracy relative to the EKF local origin (m)</field>
            <field name="pos_vert_accuracy" type="float">Vertical position 1-STD accuracy relative to the EKF local origin (m)</field>
        </message>
        <message id="231" name="WIND_COV">
            <field type="uint64_t" name="time_usec">Timestamp (micros since boot or Unix epoch)</field>
            <field type="float" name="wind_x">Wind in X (NED) direction in m/s</field>
            <field type="float" name="wind_y">Wind in Y (NED) direction in m/s</field>
            <field type="float" name="wind_z">Wind in Z (NED) direction in m/s</field>
            <field type="float" name="var_horiz">Variability of the wind in XY. RMS of a 1 Hz lowpassed wind estimate.</field>
            <field type="float" name="var_vert">Variability of the wind in Z. RMS of a 1 Hz lowpassed wind estimate.</field>
            <field type="float" name="wind_alt">AMSL altitude (m) this measurement was taken at</field>
            <field name="horiz_accuracy" type="float">Horizontal speed 1-STD accuracy</field>
            <field name="vert_accuracy" type="float">Vertical speed 1-STD accuracy</field>
        </message>
        <message id="232" name="GPS_INPUT">
            <description>GPS sensor input message.  This is a raw sensor value sent by the GPS. This is NOT the global position estimate of the sytem.</description>
            <field type="uint64_t" name="time_usec">Timestamp (micros since boot or Unix epoch)</field>
            <field type="uint8_t" name="gps_id">ID of the GPS for multiple GPS inputs</field>
            <field type="uint16_t" name="ignore_flags" enum="GPS_INPUT_IGNORE_FLAGS">Flags indicating which fields to ignore (see GPS_INPUT_IGNORE_FLAGS enum).  All other fields must be provided.</field>
            <field type="uint32_t" name="time_week_ms">GPS time (milliseconds from start of GPS week)</field>
            <field type="uint16_t" name="time_week">GPS week number</field>
            <field type="uint8_t" name="fix_type">0-1: no fix, 2: 2D fix, 3: 3D fix. 4: 3D with DGPS. 5: 3D with RTK</field>
            <field type="int32_t" name="lat">Latitude (WGS84), in degrees * 1E7</field>
            <field type="int32_t" name="lon">Longitude (WGS84), in degrees * 1E7</field>
            <field type="float" name="alt">Altitude (AMSL, not WGS84), in m (positive for up)</field>
            <field type="float" name="hdop">GPS HDOP horizontal dilution of position in m</field>
            <field type="float" name="vdop">GPS VDOP vertical dilution of position in m</field>
            <field type="float" name="vn">GPS velocity in m/s in NORTH direction in earth-fixed NED frame</field>
            <field type="float" name="ve">GPS velocity in m/s in EAST direction in earth-fixed NED frame</field>
            <field type="float" name="vd">GPS velocity in m/s in DOWN direction in earth-fixed NED frame</field>
            <field type="float" name="speed_accuracy">GPS speed accuracy in m/s</field>
            <field type="float" name="horiz_accuracy">GPS horizontal accuracy in m</field>
            <field type="float" name="vert_accuracy">GPS vertical accuracy in m</field>
            <field type="uint8_t" name="satellites_visible">Number of satellites visible.</field>
        </message>
        <message id="233" name="GPS_RTCM_DATA">
           <description>WORK IN PROGRESS! RTCM message for injecting into the onboard GPS (used for DGPS)</description>
           <field type="uint8_t" name="flags">LSB: 1 means message is fragmented</field>
           <field type="uint8_t" name="len">data length</field>
           <field type="uint8_t[180]" name="data">RTCM message (may be fragmented)</field>
        </message>
        <message id="234" name="HIGH_LATENCY">
            <description>Message appropriate for high latency connections like Iridium</description>
            <field name="base_mode" type="uint8_t">System mode bitfield, see MAV_MODE_FLAG ENUM in mavlink/include/mavlink_types.h</field>
            <field name="custom_mode" type="uint32_t">A bitfield for use for autopilot-specific flags.</field>
            <field name="landed_state" type="uint8_t" enum="MAV_LANDED_STATE">The landed state. Is set to MAV_LANDED_STATE_UNDEFINED if landed state is unknown.</field>
            <field name="roll" type="int16_t">roll (centidegrees)</field>
            <field name="pitch" type="int16_t">pitch (centidegrees)</field>
            <field name="heading" type="uint16_t">heading (centidegrees)</field>
            <field name="throttle" type="int8_t">throttle (percentage)</field>
            <field name="heading_sp" type="int16_t">heading setpoint (centidegrees)</field>
            <field name="latitude" type="int32_t">Latitude, expressed as degrees * 1E7</field>
            <field name="longitude" type="int32_t">Longitude, expressed as degrees * 1E7</field>
            <field name="altitude_amsl" type="int16_t">Altitude above mean sea level (meters)</field>
            <field name="altitude_sp" type="int16_t">Altitude setpoint relative to the home position (meters)</field>
            <field name="airspeed" type="uint8_t">airspeed (m/s)</field>
            <field name="airspeed_sp" type="uint8_t">airspeed setpoint (m/s)</field>
            <field name="groundspeed" type="uint8_t">groundspeed (m/s)</field>
            <field name="climb_rate" type="int8_t">climb rate (m/s)</field>
            <field name="gps_nsat" type="uint8_t">Number of satellites visible. If unknown, set to 255</field>
            <field name="gps_fix_type" type="uint8_t">See the GPS_FIX_TYPE enum.</field>
            <field name="battery_remaining" type="uint8_t">Remaining battery (percentage)</field>
            <field name="temperature" type="int8_t">Autopilot temperature (degrees C)</field>
            <field name="temperature_air" type="int8_t">Air temperature (degrees C) from airspeed sensor</field>
            <field name="failsafe" type="uint8_t">failsafe (each bit represents a failsafe where 0=ok, 1=failsafe active (bit0:RC, bit1:batt, bit2:GPS, bit3:GCS, bit4:fence)</field>
            <field name="wp_num" type="uint8_t">current waypoint number</field>
            <field name="wp_distance" type="uint16_t">distance to target (meters)</field>
        </message>
        <message id="241" name="VIBRATION">
            <description>Vibration levels and accelerometer clipping</description>
            <field type="uint64_t" name="time_usec">Timestamp (micros since boot or Unix epoch)</field>
            <field type="float" name="vibration_x">Vibration levels on X-axis</field>
            <field type="float" name="vibration_y">Vibration levels on Y-axis</field>
            <field type="float" name="vibration_z">Vibration levels on Z-axis</field>
            <field type="uint32_t" name="clipping_0">first accelerometer clipping count</field>
            <field type="uint32_t" name="clipping_1">second accelerometer clipping count</field>
            <field type="uint32_t" name="clipping_2">third accelerometer clipping count</field>
        </message>
        <message id="242" name="HOME_POSITION">
               <description>This message can be requested by sending the MAV_CMD_GET_HOME_POSITION command. The position the system will return to and land on. The position is set automatically by the system during the takeoff in case it was not explicitely set by the operator before or after. The position the system will return to and land on. The global and local positions encode the position in the respective coordinate frames, while the q parameter encodes the orientation of the surface. Under normal conditions it describes the heading and terrain slope, which can be used by the aircraft to adjust the approach. The approach 3D vector describes the point to which the system should fly in normal flight mode and then perform a landing sequence along the vector.</description>
               <field type="int32_t" name="latitude">Latitude (WGS84), in degrees * 1E7</field>
               <field type="int32_t" name="longitude">Longitude (WGS84, in degrees * 1E7</field>
               <field type="int32_t" name="altitude">Altitude (AMSL), in meters * 1000 (positive for up)</field>
               <field type="float" name="x">Local X position of this position in the local coordinate frame</field>
               <field type="float" name="y">Local Y position of this position in the local coordinate frame</field>
               <field type="float" name="z">Local Z position of this position in the local coordinate frame</field>
               <field type="float[4]" name="q">World to surface normal and heading transformation of the takeoff position. Used to indicate the heading and slope of the ground</field>
               <field type="float" name="approach_x">Local X position of the end of the approach vector. Multicopters should set this position based on their takeoff path. Grass-landing fixed wing aircraft should set it the same way as multicopters. Runway-landing fixed wing aircraft should set it to the opposite direction of the takeoff, assuming the takeoff happened from the threshold / touchdown zone.</field>
               <field type="float" name="approach_y">Local Y position of the end of the approach vector. Multicopters should set this position based on their takeoff path. Grass-landing fixed wing aircraft should set it the same way as multicopters. Runway-landing fixed wing aircraft should set it to the opposite direction of the takeoff, assuming the takeoff happened from the threshold / touchdown zone.</field>
               <field type="float" name="approach_z">Local Z position of the end of the approach vector. Multicopters should set this position based on their takeoff path. Grass-landing fixed wing aircraft should set it the same way as multicopters. Runway-landing fixed wing aircraft should set it to the opposite direction of the takeoff, assuming the takeoff happened from the threshold / touchdown zone.</field>
        </message>
        <message id="243" name="SET_HOME_POSITION">
               <description>The position the system will return to and land on. The position is set automatically by the system during the takeoff in case it was not explicitely set by the operator before or after. The global and local positions encode the position in the respective coordinate frames, while the q parameter encodes the orientation of the surface. Under normal conditions it describes the heading and terrain slope, which can be used by the aircraft to adjust the approach. The approach 3D vector describes the point to which the system should fly in normal flight mode and then perform a landing sequence along the vector.</description>
               <field type="uint8_t" name="target_system">System ID.</field>
               <field type="int32_t" name="latitude">Latitude (WGS84), in degrees * 1E7</field>
               <field type="int32_t" name="longitude">Longitude (WGS84, in degrees * 1E7</field>
               <field type="int32_t" name="altitude">Altitude (AMSL), in meters * 1000 (positive for up)</field>
               <field type="float" name="x">Local X position of this position in the local coordinate frame</field>
               <field type="float" name="y">Local Y position of this position in the local coordinate frame</field>
               <field type="float" name="z">Local Z position of this position in the local coordinate frame</field>
               <field type="float[4]" name="q">World to surface normal and heading transformation of the takeoff position. Used to indicate the heading and slope of the ground</field>
               <field type="float" name="approach_x">Local X position of the end of the approach vector. Multicopters should set this position based on their takeoff path. Grass-landing fixed wing aircraft should set it the same way as multicopters. Runway-landing fixed wing aircraft should set it to the opposite direction of the takeoff, assuming the takeoff happened from the threshold / touchdown zone.</field>
               <field type="float" name="approach_y">Local Y position of the end of the approach vector. Multicopters should set this position based on their takeoff path. Grass-landing fixed wing aircraft should set it the same way as multicopters. Runway-landing fixed wing aircraft should set it to the opposite direction of the takeoff, assuming the takeoff happened from the threshold / touchdown zone.</field>
               <field type="float" name="approach_z">Local Z position of the end of the approach vector. Multicopters should set this position based on their takeoff path. Grass-landing fixed wing aircraft should set it the same way as multicopters. Runway-landing fixed wing aircraft should set it to the opposite direction of the takeoff, assuming the takeoff happened from the threshold / touchdown zone.</field>
        </message>
        <message id="244" name="MESSAGE_INTERVAL">
            <description>This interface replaces DATA_STREAM</description>
            <field type="uint16_t" name="message_id">The ID of the requested MAVLink message. v1.0 is limited to 254 messages.</field>
            <field type="int32_t" name="interval_us">The interval between two messages, in microseconds. A value of -1 indicates this stream is disabled, 0 indicates it is not available, > 0 indicates the interval at which it is sent.</field>
        </message>
        <message id="245" name="EXTENDED_SYS_STATE">
            <description>Provides state for additional features</description>
            <field type="uint8_t" name="vtol_state" enum="MAV_VTOL_STATE">The VTOL state if applicable. Is set to MAV_VTOL_STATE_UNDEFINED if UAV is not in VTOL configuration.</field>
            <field type="uint8_t" name="landed_state" enum="MAV_LANDED_STATE">The landed state. Is set to MAV_LANDED_STATE_UNDEFINED if landed state is unknown.</field>
        </message>
        <message id="246" name="ADSB_VEHICLE">
          <description>The location and information of an ADSB vehicle</description>
          <field type="uint32_t" name="ICAO_address">ICAO address</field>
          <field type="int32_t" name="lat">Latitude, expressed as degrees * 1E7</field>
          <field type="int32_t" name="lon">Longitude, expressed as degrees * 1E7</field>
          <field type="uint8_t" name="altitude_type" enum="ADSB_ALTITUDE_TYPE">Type from ADSB_ALTITUDE_TYPE enum</field>
          <field type="int32_t" name="altitude">Altitude(ASL) in millimeters</field>
          <field type="uint16_t" name="heading">Course over ground in centidegrees</field>
          <field type="uint16_t" name="hor_velocity">The horizontal velocity in centimeters/second</field>
          <field type="int16_t" name="ver_velocity">The vertical velocity in centimeters/second, positive is up</field>
          <field type="char[9]" name="callsign">The callsign, 8+null</field>
          <field type="uint8_t" name="emitter_type" enum="ADSB_EMITTER_TYPE">Type from ADSB_EMITTER_TYPE enum</field>
          <field type="uint8_t" name="tslc">Time since last communication in seconds</field>
          <field type="uint16_t" name="flags" enum="ADSB_FLAGS">Flags to indicate various statuses including valid data fields</field>
          <field type="uint16_t" name="squawk">Squawk code</field>
        </message>
        <message id="247" name="COLLISION">
          <description>Information about a potential collision</description>
          <field type="uint8_t" name="src" enum="MAV_COLLISION_SRC">Collision data source</field>
          <field type="uint32_t" name="id">Unique identifier, domain based on src field</field>
          <field type="uint8_t" name="action" enum="MAV_COLLISION_ACTION">Action that is being taken to avoid this collision</field>
          <field type="uint8_t" name="threat_level" enum="MAV_COLLISION_THREAT_LEVEL">How concerned the aircraft is about this collision</field>
          <field type="float" name="time_to_minimum_delta">Estimated time until collision occurs (seconds)</field>
          <field type="float" name="altitude_minimum_delta">Closest vertical distance in meters between vehicle and object</field>
          <field type="float" name="horizontal_minimum_delta">Closest horizontal distance in meteres between vehicle and object</field>
        </message>
        <message id="248" name="V2_EXTENSION">
            <description>Message implementing parts of the V2 payload specs in V1 frames for transitional support.</description>
            <field type="uint8_t" name="target_network">Network ID (0 for broadcast)</field>
            <field type="uint8_t" name="target_system">System ID (0 for broadcast)</field>
            <field type="uint8_t" name="target_component">Component ID (0 for broadcast)</field>
            <field type="uint16_t" name="message_type">A code that identifies the software component that understands this message (analogous to usb device classes or mime type strings).  If this code is less than 32768, it is considered a 'registered' protocol extension and the corresponding entry should be added to https://github.com/mavlink/mavlink/extension-message-ids.xml.  Software creators can register blocks of message IDs as needed (useful for GCS specific metadata, etc...). Message_types greater than 32767 are considered local experiments and should not be checked in to any widely distributed codebase.</field>
            <field type="uint8_t[249]" name="payload">Variable length payload. The length is defined by the remaining message length when subtracting the header and other fields.  The entire content of this block is opaque unless you understand any the encoding message_type.  The particular encoding used can be extension specific and might not always be documented as part of the mavlink specification.</field>
        </message>
          <message id="249" name="MEMORY_VECT">
               <description>Send raw controller memory. The use of this message is discouraged for normal packets, but a quite efficient way for testing new messages and getting experimental debug output.</description>
               <field type="uint16_t" name="address">Starting address of the debug variables</field>
               <field type="uint8_t" name="ver">Version code of the type variable. 0=unknown, type ignored and assumed int16_t. 1=as below</field>
               <field type="uint8_t" name="type">Type code of the memory variables. for ver = 1: 0=16 x int16_t, 1=16 x uint16_t, 2=16 x Q15, 3=16 x 1Q14</field>
               <field type="int8_t[32]" name="value">Memory contents at specified address</field>
          </message>
          <message id="250" name="DEBUG_VECT">
               <field type="char[10]" name="name">Name</field>
               <field type="uint64_t" name="time_usec">Timestamp</field>
               <field type="float" name="x">x</field>
               <field type="float" name="y">y</field>
               <field type="float" name="z">z</field>
          </message>
          <message id="251" name="NAMED_VALUE_FLOAT">
               <description>Send a key-value pair as float. The use of this message is discouraged for normal packets, but a quite efficient way for testing new messages and getting experimental debug output.</description>
               <field type="uint32_t" name="time_boot_ms">Timestamp (milliseconds since system boot)</field>
               <field type="char[10]" name="name">Name of the debug variable</field>
               <field type="float" name="value">Floating point value</field>
          </message>
          <message id="252" name="NAMED_VALUE_INT">
               <description>Send a key-value pair as integer. The use of this message is discouraged for normal packets, but a quite efficient way for testing new messages and getting experimental debug output.</description>
               <field type="uint32_t" name="time_boot_ms">Timestamp (milliseconds since system boot)</field>
               <field type="char[10]" name="name">Name of the debug variable</field>
               <field type="int32_t" name="value">Signed integer value</field>
          </message>
          <message id="253" name="STATUSTEXT">
               <description>Status text message. These messages are printed in yellow in the COMM console of QGroundControl. WARNING: They consume quite some bandwidth, so use only for important status and error messages. If implemented wisely, these messages are buffered on the MCU and sent only at a limited rate (e.g. 10 Hz).</description>
               <field type="uint8_t" name="severity" enum="MAV_SEVERITY">Severity of status. Relies on the definitions within RFC-5424. See enum MAV_SEVERITY.</field>
               <field type="char[50]" name="text">Status text message, without null termination character</field>
          </message>
          <message id="254" name="DEBUG">
               <description>Send a debug value. The index is used to discriminate between values. These values show up in the plot of QGroundControl as DEBUG N.</description>
               <field type="uint32_t" name="time_boot_ms">Timestamp (milliseconds since system boot)</field>
               <field type="uint8_t" name="ind">index of debug variable</field>
               <field type="float" name="value">DEBUG value</field>
          </message>

          <!-- messages with ID 256 and above are only available in MAVLink2 -->
          <message id="256" name="SETUP_SIGNING">
               <description>Setup a MAVLink2 signing key. If called with secret_key of all zero and zero initial_timestamp will disable signing</description>
               <field type="uint8_t" name="target_system">system id of the target</field>
               <field type="uint8_t" name="target_component">component ID of the target</field>
               <field type="uint8_t[32]" name="secret_key">signing key</field>
               <field type="uint64_t" name="initial_timestamp">initial timestamp</field>
          </message>

	  <message id="257" name="BUTTON_CHANGE">
            <description>Report button state change</description>
            <field type="uint32_t" name="time_boot_ms">Timestamp (milliseconds since system boot)</field>
            <field name="last_change_ms" type="uint32_t">Time of last change of button state</field>
            <field name="state" type="uint8_t">Bitmap state of buttons</field>
          </message>

          <message id="258" name="PLAY_TUNE">
            <description>Control vehicle tone generation (buzzer)</description>
            <field name="target_system" type="uint8_t">System ID</field>
            <field name="target_component" type="uint8_t">Component ID</field>
            <field name="tune" type="char[30]">tune in board specific format</field>
          </message>

        <message id="259" name="CAMERA_INFORMATION">
            <description>WIP: Information about a camera</description>
            <field type="uint32_t" name="time_boot_ms">Timestamp (milliseconds since system boot)</field>
            <field type="uint8_t" name="camera_id">Camera ID if there are multiple</field>
            <field type="uint8_t[32]" name="vendor_name">Name of the camera vendor</field>
            <field type="uint8_t[32]" name="model_name">Name of the camera model</field>
            <field type="float" name="focal_length">Focal length in mm</field>
            <field type="float" name="sensor_size_h">Image sensor size horizontal in mm</field>
            <field type="float" name="sensor_size_v">Image sensor size vertical in mm</field>
            <field type="uint16_t" name="resolution_h">Image resolution in pixels horizontal</field>
            <field type="uint16_t" name="resolution_v">Image resolution in pixels vertical</field>
            <field type="uint8_t" name="lense_id">Reserved for a lense ID</field>
        </message>
        <message id="260" name="CAMERA_SETTINGS">
            <description>WIP: Settings of a camera, can be requested using MAV_CMD_REQUEST_CAMERA_SETTINGS and written using MAV_CMD_SET_CAMERA_SETTINGS</description>
            <field type="uint32_t" name="time_boot_ms">Timestamp (milliseconds since system boot)</field>
            <field type="uint8_t" name="camera_id">Camera ID if there are multiple</field>
            <field type="float" name="aperture">Aperture is 1/value</field>
            <field type="uint8_t" name="aperture_locked">Aperture locked (0: auto, 1: locked)</field>
            <field type="float" name="shutter_speed">Shutter speed in s</field>
            <field type="uint8_t" name="shutter_speed_locked">Shutter speed locked (0: auto, 1: locked)</field>
            <field type="float" name="iso_sensitivity">ISO sensitivity</field>
            <field type="uint8_t" name="iso_sensitivity_locked">ISO sensitivity locked (0: auto, 1: locked)</field>
            <field type="float" name="white_balance">Color temperature in K</field>
            <field type="uint8_t" name="white_balance_locked">Color temperature locked (0: auto, 1: locked)</field>
            <field type="uint8_t" name="mode_id">Reserved for a camera mode ID</field>
            <field type="uint8_t" name="color_mode_id">Reserved for a color mode ID</field>
            <field type="uint8_t" name="image_format_id">Reserved for image format ID</field>
        </message>
        <message id="261" name="STORAGE_INFORMATION">
            <description>WIP: Information about a storage medium</description>
            <field type="uint32_t" name="time_boot_ms">Timestamp (milliseconds since system boot)</field>
            <field type="uint8_t" name="storage_id">Storage ID if there are multiple</field>
            <field type="uint8_t" name="status">Status of storage (0 not available, 1 unformatted, 2 formatted)</field>
            <field type="float" name="total_capacity">Total capacity in MiB</field>
            <field type="float" name="used_capacity">Used capacity in MiB</field>
            <field type="float" name="available_capacity">Available capacity in MiB</field>
            <field type="float" name="read_speed">Read speed in MiB/s</field>
            <field type="float" name="write_speed">Write speed in MiB/s</field>
        </message>
        <message id="262" name="CAMERA_CAPTURE_STATUS">
            <description>WIP: Information about the status of a capture</description>
            <field type="uint32_t" name="time_boot_ms">Timestamp (milliseconds since system boot)</field>
            <field type="uint8_t" name="camera_id">Camera ID if there are multiple</field>
            <field type="uint8_t" name="image_status">Current status of image capturing (0: not running, 1: interval capture in progress)</field>
            <field type="uint8_t" name="video_status">Current status of video capturing (0: not running, 1: capture in progress)</field>
            <field type="float" name="image_interval">Image capture interval in seconds</field>
            <field type="float" name="video_framerate">Video frame rate in Hz</field>
            <field type="uint16_t" name="image_resolution_h">Image resolution in pixels horizontal</field>
            <field type="uint16_t" name="image_resolution_v">Image resolution in pixels vertical</field>
            <field type="uint16_t" name="video_resolution_h">Video resolution in pixels horizontal</field>
            <field type="uint16_t" name="video_resolution_v">Video resolution in pixels vertical</field>
        </message>
        <message id="263" name="CAMERA_IMAGE_CAPTURED">
            <description>WIP: Information about a captured image</description>
            <field type="uint32_t" name="time_boot_ms">Timestamp (milliseconds since system boot)</field>
            <field type="uint64_t" name="time_utc">Timestamp (microseconds since UNIX epoch) in UTC. 0 for unknown.</field>
            <field type="uint8_t" name="camera_id">Camera ID if there are multiple</field>
            <field type="int32_t" name="lat">Latitude, expressed as degrees * 1E7 where image was taken</field>
            <field type="int32_t" name="lon">Longitude, expressed as degrees * 1E7 where capture was taken</field>
            <field type="int32_t" name="alt">Altitude in meters, expressed as * 1E3 (AMSL, not WGS84) where image was taken</field>
            <field type="int32_t" name="relative_alt">Altitude above ground in meters, expressed as * 1E3 where image was taken</field>
            <field type="float[4]" name="q">Quaternion of camera orientation (w, x, y, z order, zero-rotation is 0, 0, 0, 0)</field>
            <field type="char[210]" name="file_path">File path of image taken.</field>
        </message>

        <message id="264" name="FLIGHT_INFORMATION">
            <description>WIP: Information about flight since last arming</description>
            <field type="uint32_t" name="time_boot_ms">Timestamp (milliseconds since system boot)</field>
            <field type="uint64_t" name="arming_time_utc">Timestamp at arming (microseconds since UNIX epoch) in UTC, 0 for unknown</field>
            <field type="uint64_t" name="takeoff_time_utc">Timestamp at takeoff (microseconds since UNIX epoch) in UTC, 0 for unknown</field>
            <field type="uint64_t" name="flight_uuid">Universally unique identifier (UUID) of flight, should correspond to name of logfiles</field>
        </message>

        <message id="265" name="MOUNT_STATUS">
            <description>WIP: Status and orientation of a mount</description>
                <field type="uint32_t" name="time_boot_ms">Timestamp (milliseconds since system boot)</field>
               <field type="uint8_t" name="mode" enum="MAV_MOUNT_MODE">Mount operation mode (see MAV_MOUNT_MODE enum)</field>
               <field type="float" name="roll">Roll in degrees, set if appropriate mount mode.</field>
               <field type="float" name="pitch">Pitch in degrees, set if appropriate mount mode.</field>
               <field type="float" name="yaw">Yaw in degrees, set if appropriate mount mode.</field>
               <field type="int32_t" name="lat">Latitude, in degrees * 1E7, set if appropriate mount mode.</field>
               <field type="int32_t" name="lon">Longitude, in degrees * 1E7, set if appropriate mount mode.</field>
               <field type="float" name="alt">Altitude in meters, set if appropriate mount mode.</field>
        </message>

        <message id="266" name="LOGGING_DATA">
               <description>A message containing logged data (see also MAV_CMD_LOGGING_START)</description>
               <field type="uint8_t" name="target_system">system ID of the target</field>
               <field type="uint8_t" name="target_component">component ID of the target</field>
               <field type="uint16_t" name="sequence">sequence number (can wrap)</field>
               <field type="uint8_t" name="length">data length</field>
               <field type="uint8_t" name="first_message_offset">offset into data where first message starts. This can be used for recovery, when a previous message got lost (set to 255 if no start exists).</field>
               <field type="uint8_t[249]" name="data">logged data</field>
          </message>
          <message id="267" name="LOGGING_DATA_ACKED">
               <description>A message containing logged data which requires a LOGGING_ACK to be sent back</description>
               <field type="uint8_t" name="target_system">system ID of the target</field>
               <field type="uint8_t" name="target_component">component ID of the target</field>
               <field type="uint16_t" name="sequence">sequence number (can wrap)</field>
               <field type="uint8_t" name="length">data length</field>
               <field type="uint8_t" name="first_message_offset">offset into data where first message starts. This can be used for recovery, when a previous message got lost (set to 255 if no start exists).</field>
               <field type="uint8_t[249]" name="data">logged data</field>
          </message>
          <message id="268" name="LOGGING_ACK">
               <description>An ack for a LOGGING_DATA_ACKED message</description>
               <field type="uint8_t" name="target_system">system ID of the target</field>
               <field type="uint8_t" name="target_component">component ID of the target</field>
               <field type="uint16_t" name="sequence">sequence number (must match the one in LOGGING_DATA_ACKED)</field>
          </message>
    </messages>
</mavlink><|MERGE_RESOLUTION|>--- conflicted
+++ resolved
@@ -1146,17 +1146,10 @@
                    <param index="7">Empty</param>
                </entry>
 
-<<<<<<< HEAD
-               <entry name="MAV_CMD_DO_SET_POSITION_YAW_THRUST" value="213">
-                    <description>Sets a desired vehicle turn angle and thrust change</description>
-                    <param index="1">yaw angle to adjust steering by in centidegress</param>
-                    <param index="2">Thrust - normalized to -2 .. 2</param>
-=======
                <entry name="MAV_CMD_NAV_SET_YAW_SPEED" value="213">
                     <description>Sets a desired vehicle turn angle and speed change</description>
                     <param index="1">yaw angle to adjust steering by in centidegress</param>
                     <param index="2">speed - normalized to 0 .. 1</param>
->>>>>>> 606e970c
                     <param index="3">Empty</param>
                     <param index="4">Empty</param>
                     <param index="5">Empty</param>
