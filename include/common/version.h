/** @file
 *	@brief MAVLink comm protocol built from common.xml
 *	@see http://pixhawk.ethz.ch/software/mavlink
 */
#ifndef MAVLINK_VERSION_H
#define MAVLINK_VERSION_H

<<<<<<< HEAD
#define MAVLINK_BUILD_DATE "Tue Jan 10 11:49:24 2012"
=======
#define MAVLINK_BUILD_DATE "Tue Jan 10 11:35:50 2012"
>>>>>>> 0f899447
#define MAVLINK_WIRE_PROTOCOL_VERSION "1.0"
#define MAVLINK_MAX_DIALECT_PAYLOAD_SIZE 255
 
#endif // MAVLINK_VERSION_H<|MERGE_RESOLUTION|>--- conflicted
+++ resolved
@@ -5,11 +5,7 @@
 #ifndef MAVLINK_VERSION_H
 #define MAVLINK_VERSION_H
 
-<<<<<<< HEAD
-#define MAVLINK_BUILD_DATE "Tue Jan 10 11:49:24 2012"
-=======
-#define MAVLINK_BUILD_DATE "Tue Jan 10 11:35:50 2012"
->>>>>>> 0f899447
+#define MAVLINK_BUILD_DATE "Tue Jan 10 11:51:27 2012"
 #define MAVLINK_WIRE_PROTOCOL_VERSION "1.0"
 #define MAVLINK_MAX_DIALECT_PAYLOAD_SIZE 255
  
