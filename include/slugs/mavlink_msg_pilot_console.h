--- conflicted
+++ resolved
@@ -63,11 +63,7 @@
 static inline void mavlink_msg_pilot_console_send(mavlink_channel_t chan, uint16_t dt, uint16_t dla, uint16_t dra, uint16_t dr, uint16_t de)
 {
 	mavlink_message_t msg;
-<<<<<<< HEAD
-	mavlink_msg_pilot_console_pack(mavlink_system.sysid, mavlink_system.compid, &msg, dt, dla, dra, dr, de);
-=======
 	mavlink_msg_pilot_console_pack_chan(mavlink_system.sysid, mavlink_system.compid, chan, &msg, target, dt, dla, dra, dr, de);
->>>>>>> 92ddbf9d
 	mavlink_send_uart(chan, &msg);
 }
 
